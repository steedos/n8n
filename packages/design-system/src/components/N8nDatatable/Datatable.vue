<script lang="ts">
import { computed, defineComponent, PropType, ref, useCssModule } from 'vue';
import { DatatableColumn, DatatableRow, DatatableRowDataType } from '../../types';
import { getValueByPath } from '../../utils';
import { useI18n } from '../../composables';
import N8nSelect from '../N8nSelect';
import N8nOption from '../N8nOption';
import N8nPagination from '../N8nPagination';

export default defineComponent({
	name: 'n8n-datatable',
	components: {
		N8nSelect,
		N8nOption,
		N8nPagination,
	},
	emits: ['update:currentPage', 'update:rowsPerPage'],
	props: {
		columns: {
			type: Array as PropType<DatatableColumn[]>,
			required: true,
		},
		rows: {
			type: Array as PropType<DatatableRow[]>,
			required: true,
		},
		currentPage: {
			type: Number,
			default: 1,
		},
		pagination: {
			type: Boolean,
			default: true,
		},
		rowsPerPage: {
			type: [Number, String] as PropType<number | '*'>,
			default: 10,
		},
	},
	setup(props, { emit }) {
		const { t } = useI18n();
		const rowsPerPageOptions = ref([10, 25, 50, 100]);

		const style = useCssModule();

		const totalPages = computed(() => {
			if (props.rowsPerPage === '*') {
				return 1;
			}

			return Math.ceil(props.rows.length / props.rowsPerPage);
		});

		const totalRows = computed(() => {
			return props.rows.length;
		});

		const visibleRows = computed(() => {
			if (props.rowsPerPage === '*') {
				return props.rows;
			}

			const start = (props.currentPage - 1) * props.rowsPerPage;
			const end = start + props.rowsPerPage;

			return props.rows.slice(start, end);
		});

		const classes = computed(() => {
			return {
				datatable: true,
				[style.datatableWrapper]: true,
			};
		});
		function getTrClass() {
			return {
				[style.datatableRow]: true,
			};
		}

		function onUpdateCurrentPage(value: number) {
			emit('update:currentPage', value);
		}

		function onRowsPerPageChange(value: number | '*') {
			emit('update:rowsPerPage', value);

			const maxPage = value === '*' ? 1 : Math.ceil(totalRows.value / value);
			if (maxPage < props.currentPage) {
				onUpdateCurrentPage(maxPage);
			}
		}

		function getTdValue(row: DatatableRow, column: DatatableColumn) {
			return getValueByPath<DatatableRowDataType>(row, column.path);
		}

		function getThStyle(column: DatatableColumn) {
			return {
				...(column.width ? { width: column.width } : {}),
			};
		}

		return {
			t,
			classes,
			totalPages,
			totalRows,
			visibleRows,
			rowsPerPageOptions,
			getTdValue,
			getTrClass,
			getThStyle,
			onUpdateCurrentPage,
			onRowsPerPageChange,
		};
	},
});
</script>

<template>
	<div :class="classes" v-on="$listeners">
		<table :class="$style.datatable">
			<thead :class="$style.datatableHeader">
				<tr>
					<th
						v-for="column in columns"
						:key="column.id"
						:class="column.classes"
						:style="getThStyle(column)"
					>
						{{ column.label }}
					</th>
				</tr>
			</thead>
			<tbody>
<<<<<<< HEAD
				<template v-for="row in visibleRows">
					<slot name="row" :columns="columns" :row="row" :getTdValue="getTdValue">
						<tr :key="row.id">
							<td v-for="column in columns" :key="column.id" :class="column.classes">
								<component v-if="column.render" :is="column.render" :row="row" :column="column" />
								<span v-else>{{ getTdValue(row, column) }}</span>
							</td>
						</tr>
					</slot>
				</template>
=======
				<tr v-for="row in visibleRows" :key="row.id" :class="getTrClass()">
					<td v-for="column in columns" :key="column.id">
						<component v-if="column.render" :is="column.render" :row="row" :column="column" />
						<span v-else>{{ getTdValue(row, column) }}</span>
					</td>
				</tr>
>>>>>>> ee7d5a84
			</tbody>
		</table>

		<div :class="$style.pagination">
			<n8n-pagination
				v-if="totalPages > 1"
				background
				:pager-count="5"
				:page-size="rowsPerPage"
				layout="prev, pager, next"
				:total="totalRows"
				:currentPage="currentPage"
				@update:currentPage="onUpdateCurrentPage"
			/>

			<div :class="$style.pageSizeSelector">
				<n8n-select
					size="mini"
					:value="rowsPerPage"
					@input="onRowsPerPageChange"
					popper-append-to-body
				>
					<template #prepend>{{ t('datatable.pageSize') }}</template>
					<n8n-option
						v-for="size in rowsPerPageOptions"
						:key="size"
						:label="`${size}`"
						:value="size"
					/>
					<n8n-option :label="`All`" value="*"> </n8n-option>
				</n8n-select>
			</div>
		</div>
	</div>
</template>

<style lang="scss" module>
.datatableWrapper {
	display: block;
	width: 100%;
}

.datatable {
	width: 100%;

	tbody {
		tr {
			td {
				vertical-align: top;
				color: var(--color-text-base);
				padding: var(--spacing-s) var(--spacing-2xs);
			}

			&:nth-of-type(even) {
				background: var(--color-background-xlight);
			}

			&:nth-of-type(odd) {
				background: var(--color-background-light);
			}
		}
	}
}

.datatableHeader {
	background: var(--color-background-base);

	th {
		text-align: left;
		padding: var(--spacing-s) var(--spacing-2xs);
	}
}

.pagination {
	width: 100%;
	display: flex;
	justify-content: center;
	align-items: center;
	bottom: 0;
	overflow: visible;
	margin-top: var(--spacing-s);
}

.pageSizeSelector {
	text-transform: capitalize;
	max-width: 150px;
	flex: 0 1 auto;
}
</style><|MERGE_RESOLUTION|>--- conflicted
+++ resolved
@@ -134,10 +134,9 @@
 				</tr>
 			</thead>
 			<tbody>
-<<<<<<< HEAD
 				<template v-for="row in visibleRows">
 					<slot name="row" :columns="columns" :row="row" :getTdValue="getTdValue">
-						<tr :key="row.id">
+						<tr :key="row.id" :class="getTrClass()">
 							<td v-for="column in columns" :key="column.id" :class="column.classes">
 								<component v-if="column.render" :is="column.render" :row="row" :column="column" />
 								<span v-else>{{ getTdValue(row, column) }}</span>
@@ -145,14 +144,6 @@
 						</tr>
 					</slot>
 				</template>
-=======
-				<tr v-for="row in visibleRows" :key="row.id" :class="getTrClass()">
-					<td v-for="column in columns" :key="column.id">
-						<component v-if="column.render" :is="column.render" :row="row" :column="column" />
-						<span v-else>{{ getTdValue(row, column) }}</span>
-					</td>
-				</tr>
->>>>>>> ee7d5a84
 			</tbody>
 		</table>
 
