import validator from 'validator';
import { totp } from 'speakeasy';
import { Get, Post, RestController } from '@/decorators';
<<<<<<< HEAD
import { BadRequestError, InternalServerError, AuthError } from '@/ResponseHelper';
import { sanitizeUser } from '@/UserManagement/UserManagementHelper';
=======
import { AuthError, BadRequestError, InternalServerError } from '@/ResponseHelper';
import { sanitizeUser, withFeatureFlags } from '@/UserManagement/UserManagementHelper';
>>>>>>> e2514393
import { issueCookie, resolveJwt } from '@/auth/jwt';
import { AUTH_COOKIE_NAME } from '@/constants';
import { Request, Response } from 'express';
import type { ILogger } from 'n8n-workflow';
import type { User } from '@db/entities/User';
import { LoginRequest, UserRequest } from '@/requests';
import type { Repository } from 'typeorm';
import { In } from 'typeorm';
import type { Config } from '@/config';
import type {
	PublicUser,
	IDatabaseCollections,
	IInternalHooksClass,
	CurrentUser,
} from '@/Interfaces';
import { handleEmailLogin, handleLdapLogin } from '@/auth';
import type { PostHogClient } from '@/posthog';

@RestController()
export class AuthController {
	private readonly config: Config;

	private readonly logger: ILogger;

	private readonly internalHooks: IInternalHooksClass;

	private readonly userRepository: Repository<User>;

	private readonly postHog?: PostHogClient;

	constructor({
		config,
		logger,
		internalHooks,
		repositories,
		postHog,
	}: {
		config: Config;
		logger: ILogger;
		internalHooks: IInternalHooksClass;
		repositories: Pick<IDatabaseCollections, 'User'>;
		postHog?: PostHogClient;
	}) {
		this.config = config;
		this.logger = logger;
		this.internalHooks = internalHooks;
		this.userRepository = repositories.User;
		this.postHog = postHog;
	}

	/**
	 * Log in a user.
	 * Authless endpoint.
	 */
	@Post('/login')
	async login(req: LoginRequest, res: Response): Promise<PublicUser> {
		const { email, password, mfaToken = '', mfaRecoveryCode = '' } = req.body;
		if (!email) throw new Error('Email is required to log in');
		if (!password) throw new Error('Password is required to log in');

		const user =
			(await handleLdapLogin(email, password)) ?? (await handleEmailLogin(email, password));

		if (user) {
			if (user.mfaEnabled) {
				const isMFATokenValid =
					this.validateMfaToken(user, mfaToken) ||
					(await this.validateMfaRecoveryCode(user, mfaRecoveryCode));
				// console.log('valid mFA TOKEN', user, mfaToken, isMFATokenValid);
				if (!isMFATokenValid) throw new AuthError('MFA Error', 998);
			}

			await issueCookie(res, user);
			return withFeatureFlags(this.postHog, sanitizeUser(user));
		}

		throw new AuthError('Wrong username or password. Do you have caps lock on?');
	}

	/**
	 * Manually check the `n8n-auth` cookie.
	 */
	@Get('/login')
	async currentUser(req: Request, res: Response): Promise<CurrentUser> {
		// Manually check the existing cookie.
		// eslint-disable-next-line @typescript-eslint/no-unsafe-member-access
		const cookieContents = req.cookies?.[AUTH_COOKIE_NAME] as string | undefined;

		let user: User;
		if (cookieContents) {
			// If logged in, return user
			try {
				user = await resolveJwt(cookieContents);
				return await withFeatureFlags(this.postHog, sanitizeUser(user));
			} catch (error) {
				res.clearCookie(AUTH_COOKIE_NAME);
			}
		}

		if (this.config.getEnv('userManagement.isInstanceOwnerSetUp')) {
			throw new AuthError('Not logged in');
		}

		try {
			user = await this.userRepository.findOneOrFail({
				relations: ['globalRole'],
				where: {},
			});
		} catch (error) {
			throw new InternalServerError(
				'No users found in database - did you wipe the users table? Create at least one user.',
			);
		}

		if (user.email || user.password) {
			throw new InternalServerError('Invalid database state - user has password set.');
		}

		await issueCookie(res, user);
		return withFeatureFlags(this.postHog, sanitizeUser(user));
	}

	/**
	 * Validate invite token to enable invitee to set up their account.
	 * Authless endpoint.
	 */
	@Get('/resolve-signup-token')
	async resolveSignupToken(req: UserRequest.ResolveSignUp) {
		const { inviterId, inviteeId } = req.query;

		if (!inviterId || !inviteeId) {
			this.logger.debug(
				'Request to resolve signup token failed because of missing user IDs in query string',
				{ inviterId, inviteeId },
			);
			throw new BadRequestError('Invalid payload');
		}

		// Postgres validates UUID format
		for (const userId of [inviterId, inviteeId]) {
			if (!validator.isUUID(userId)) {
				this.logger.debug('Request to resolve signup token failed because of invalid user ID', {
					userId,
				});
				throw new BadRequestError('Invalid userId');
			}
		}

		const users = await this.userRepository.find({ where: { id: In([inviterId, inviteeId]) } });
		if (users.length !== 2) {
			this.logger.debug(
				'Request to resolve signup token failed because the ID of the inviter and/or the ID of the invitee were not found in database',
				{ inviterId, inviteeId },
			);
			throw new BadRequestError('Invalid invite URL');
		}

		const invitee = users.find((user) => user.id === inviteeId);
		if (!invitee || invitee.password) {
			this.logger.error('Invalid invite URL - invitee already setup', {
				inviterId,
				inviteeId,
			});
			throw new BadRequestError('The invitation was likely either deleted or already claimed');
		}

		const inviter = users.find((user) => user.id === inviterId);
		if (!inviter?.email || !inviter?.firstName) {
			this.logger.error(
				'Request to resolve signup token failed because inviter does not exist or is not set up',
				{
					inviterId: inviter?.id,
				},
			);
			throw new BadRequestError('Invalid request');
		}

		void this.internalHooks.onUserInviteEmailClick({ inviter, invitee });

		const { firstName, lastName } = inviter;
		return { inviter: { firstName, lastName } };
	}

	/**
	 * Log out a user.
	 * Authless endpoint.
	 */
	@Post('/logout')
	logout(req: Request, res: Response) {
		res.clearCookie(AUTH_COOKIE_NAME);
		return { loggedOut: true };
	}

	private validateMfaToken(user: User, mfaToken: string) {
		return totp.verify({
			secret: user.mfaSecret ?? '',
			encoding: 'base32',
			token: mfaToken,
		});
	}

	private async validateMfaRecoveryCode(user: User, mfaRecoveryCode: string) {
		const index = user.mfaRecoveryCodes.indexOf(mfaRecoveryCode);
		if (index === -1) return false;

		// remove used recovery code
		user.mfaRecoveryCodes.splice(index, 1);

		await this.userRepository.update(user.id, {
			mfaRecoveryCodes: user.mfaRecoveryCodes,
		});

		return true;
	}
}<|MERGE_RESOLUTION|>--- conflicted
+++ resolved
@@ -1,13 +1,8 @@
 import validator from 'validator';
 import { totp } from 'speakeasy';
 import { Get, Post, RestController } from '@/decorators';
-<<<<<<< HEAD
-import { BadRequestError, InternalServerError, AuthError } from '@/ResponseHelper';
-import { sanitizeUser } from '@/UserManagement/UserManagementHelper';
-=======
 import { AuthError, BadRequestError, InternalServerError } from '@/ResponseHelper';
 import { sanitizeUser, withFeatureFlags } from '@/UserManagement/UserManagementHelper';
->>>>>>> e2514393
 import { issueCookie, resolveJwt } from '@/auth/jwt';
 import { AUTH_COOKIE_NAME } from '@/constants';
 import { Request, Response } from 'express';
