import Csrf from 'csrf';
import express from 'express';
import get from 'lodash.get';
import omit from 'lodash.omit';
import set from 'lodash.set';
import split from 'lodash.split';
import unset from 'lodash.unset';
import querystring from 'querystring';
import { Credentials, UserSettings } from 'n8n-core';
import type {
	WorkflowExecuteMode,
	INodeCredentialsDetails,
	ICredentialsEncrypted,
	IDataObject,
} from 'n8n-workflow';
import { LoggerProxy } from 'n8n-workflow';
import { resolve as pathResolve } from 'path';

import * as Db from '@/Db';
import * as ResponseHelper from '@/ResponseHelper';
import type { ICredentialsDb } from '@/Interfaces';
import { RESPONSE_ERROR_MESSAGES, TEMPLATES_DIR } from '@/constants';
import {
	CredentialsHelper,
	getCredentialForUser,
	getCredentialWithoutUser,
} from '@/CredentialsHelper';
import { getLogger } from '@/Logger';
import type { OAuthRequest } from '@/requests';
import { ExternalHooks } from '@/ExternalHooks';
import config from '@/config';
<<<<<<< HEAD
import { getInstanceBaseUrl, getUserById } from '@/UserManagement/UserManagementHelper';
import { exponentialBuckets } from 'prom-client';
import axios from 'axios';

const ERROR_RESPONSES = {
	invalid_request: [
		'The request is missing a required parameter, includes an',
		'invalid parameter value, includes a parameter more than',
		'once, or is otherwise malformed.',
	].join(' '),
	invalid_client: [
		'Client authentication failed (e.g., unknown client, no',
		'client authentication included, or unsupported',
		'authentication method).',
	].join(' '),
	invalid_grant: [
		'The provided authorization grant (e.g., authorization',
		'code, resource owner credentials) or refresh token is',
		'invalid, expired, revoked, does not match the redirection',
		'URI used in the authorization request, or was issued to',
		'another client.',
	].join(' '),
	unauthorized_client: [
		'The client is not authorized to request an authorization',
		'code using this method.',
	].join(' '),
	unsupported_grant_type: [
		'The authorization grant type is not supported by the',
		'authorization server.',
	].join(' '),
	access_denied: ['The resource owner or authorization server denied the request.'].join(' '),
	unsupported_response_type: [
		'The authorization server does not support obtaining',
		'an authorization code using this method.',
	].join(' '),
	invalid_scope: ['The requested scope is invalid, unknown, or malformed.'].join(' '),
	server_error: [
		'The authorization server encountered an unexpected',
		'condition that prevented it from fulfilling the request.',
		'(This error code is needed because a 500 Internal Server',
		'Error HTTP status code cannot be returned to the client',
		'via an HTTP redirect.)',
	].join(' '),
	temporarily_unavailable: [
		'The authorization server is currently unable to handle',
		'the request due to a temporary overloading or maintenance',
		'of the server.',
	].join(' '),
};

const DEFAULT_HEADERS = {
	Accept: 'application/json, application/x-www-form-urlencoded',
	'Content-type': 'application/x-www-form-urlencoded',
};
=======
import { getInstanceBaseUrl } from '@/UserManagement/UserManagementHelper';
import { Container } from 'typedi';
>>>>>>> e3ef9f7c

export const oauth2CredentialController = express.Router();
export interface OAuth2Parameters {
	clientId?: string;
	clientSecret?: string;
	accessTokenUri?: string;
	authorizationUri?: string;
	redirectUri?: string;
	scopes?: string[];
	state?: string;
	body?: {
		[key: string]: string | string[];
	};
	query?: {
		[key: string]: string | string[];
	};
	headers?: {
		[key: string]: string | string[];
	};
}

/**
 * Initialize Logger if needed
 */
oauth2CredentialController.use((req, res, next) => {
	try {
		LoggerProxy.getInstance();
	} catch (error) {
		LoggerProxy.init(getLogger());
	}
	next();
});

const restEndpoint = config.getEnv('endpoints.rest');

/**
 * GET /oauth2-credential/auth
 *
 * Authorize OAuth Data
 */
oauth2CredentialController.get(
	'/auth',
	ResponseHelper.send(async (req: OAuthRequest.OAuth1Credential.Auth): Promise<string> => {
		const { id: credentialId } = req.query;

		if (!credentialId) {
			throw new ResponseHelper.BadRequestError('Required credential ID is missing');
		}

		const credential = await getCredentialForUser(credentialId, req.user);

		if (!credential) {
			LoggerProxy.error('Failed to authorize OAuth2 due to lack of permissions', {
				userId: req.user.id,
				credentialId,
			});
			throw new ResponseHelper.NotFoundError(RESPONSE_ERROR_MESSAGES.NO_CREDENTIAL);
		}

		let encryptionKey: string;
		try {
			encryptionKey = await UserSettings.getEncryptionKey();
		} catch (error) {
			throw new ResponseHelper.InternalServerError((error as Error).message);
		}

		const credentialType = (credential as unknown as ICredentialsEncrypted).type;

		const mode: WorkflowExecuteMode = 'internal';
		const timezone = config.getEnv('generic.timezone');
		const credentialsHelper = new CredentialsHelper(encryptionKey);
		const decryptedDataOriginal = await credentialsHelper.getDecrypted(
			credential as INodeCredentialsDetails,
			credentialType,
			mode,
			timezone,
			true,
		);

		// At some point in the past we saved hidden scopes to credentials (but shouldn't)
		// Delete scope before applying defaults to make sure new scopes are present on reconnect
		// Generic Oauth2 API is an exception because it needs to save the scope
		const genericOAuth2 = ['oAuth2Api', 'googleOAuth2Api', 'microsoftOAuth2Api'];
		if (
			decryptedDataOriginal?.scope &&
			credentialType.includes('OAuth2') &&
			!genericOAuth2.includes(credentialType)
		) {
			delete decryptedDataOriginal.scope;
		}

		const oauthCredentials = credentialsHelper.applyDefaultsAndOverwrites(
			decryptedDataOriginal,
			credentialType,
			mode,
			timezone,
		);

		const token = new Csrf();
		// Generate a CSRF prevention token and send it as a OAuth2 state stringma/ERR
		const csrfSecret = token.secretSync();
		const state = {
			token: token.create(csrfSecret),
			cid: req.query.id,
		};
		const stateEncodedStr = Buffer.from(JSON.stringify(state)).toString('base64');

		const oAuthOptions: OAuth2Parameters = {
			clientId: get(oauthCredentials, 'clientId') as string,
			clientSecret: get(oauthCredentials, 'clientSecret', '') as string,
			accessTokenUri: get(oauthCredentials, 'accessTokenUrl', '') as string,
			authorizationUri: get(oauthCredentials, 'authUrl', '') as string,
			redirectUri: `${getInstanceBaseUrl()}/${restEndpoint}/oauth2-credential/callback`,
			scopes: split(get(oauthCredentials, 'scope', 'openid,') as string, ','),
			state: stateEncodedStr,
		};

		await Container.get(ExternalHooks).run('oauth2.authenticate', [oAuthOptions]);

		// Encrypt the data
		const credentials = new Credentials(
			credential as INodeCredentialsDetails,
			credentialType,
			(credential as unknown as ICredentialsEncrypted).nodesAccess,
		);
		decryptedDataOriginal.csrfSecret = csrfSecret;

		credentials.setData(decryptedDataOriginal, encryptionKey);
		const newCredentialsData = credentials.getDataToSave() as unknown as ICredentialsDb;

		// Add special database related data
		newCredentialsData.updatedAt = new Date();

		// Update the credentials in DB
		await Db.collections.Credentials.update(req.query.id, newCredentialsData);

		const authQueryParameters = get(oauthCredentials, 'authQueryParameters', '') as string;
		let returnUri = getUri(oAuthOptions, 'token') as string;

		// if scope uses comma, change it as the library always return then with spaces
		if ((get(oauthCredentials, 'scope') as string).includes(',')) {
			const data = returnUri.split('?')[1];
			const scope = get(oauthCredentials, 'scope') as string;
			const percentEncoded = [data, `scope=${encodeURIComponent(scope)}`].join('&');
			returnUri = `${get(oauthCredentials, 'authUrl', '') as string}?${percentEncoded}`;
		}

		if (authQueryParameters) {
			returnUri += `&${authQueryParameters}`;
		}

		LoggerProxy.verbose('OAuth2 authentication successful for new credential', {
			userId: req.user.id,
			credentialId,
		});
		return returnUri;
	}),
);

/**
 * GET /oauth2-credential/callback
 *
 * Verify and store app code. Generate access tokens and store for respective credential.
 */

oauth2CredentialController.get(
	'/callback',
	async (req: OAuthRequest.OAuth2Credential.Callback, res: express.Response) => {
		try {
			// realmId it's currently just use for the quickbook OAuth2 flow
			const { code, state: stateEncoded } = req.query;

			if (!code || !stateEncoded) {
				const errorResponse = new ResponseHelper.ServiceUnavailableError(
					`Insufficient parameters for OAuth2 callback. Received following query parameters: ${JSON.stringify(
						req.query,
					)}`,
				);
				return ResponseHelper.sendErrorResponse(res, errorResponse);
			}

			let state;
			try {
				state = JSON.parse(Buffer.from(stateEncoded, 'base64').toString()) as {
					cid: string;
					token: string;
				};
			} catch (error) {
				const errorResponse = new ResponseHelper.ServiceUnavailableError(
					'Invalid state format returned',
				);
				return ResponseHelper.sendErrorResponse(res, errorResponse);
			}

			const credential = await getCredentialWithoutUser(state.cid);

			if (!credential) {
				LoggerProxy.error('OAuth2 callback failed because of insufficient permissions', {
					userId: req.user?.id,
					credentialId: state.cid,
				});
				const errorResponse = new ResponseHelper.NotFoundError(
					RESPONSE_ERROR_MESSAGES.NO_CREDENTIAL,
				);
				return ResponseHelper.sendErrorResponse(res, errorResponse);
			}

			let encryptionKey: string;
			try {
				encryptionKey = await UserSettings.getEncryptionKey();
			} catch (error) {
				throw new ResponseHelper.InternalServerError((error as IDataObject).message as string);
			}

			const mode: WorkflowExecuteMode = 'internal';
			const timezone = config.getEnv('generic.timezone');
			const credentialsHelper = new CredentialsHelper(encryptionKey);
			const decryptedDataOriginal = await credentialsHelper.getDecrypted(
				credential as INodeCredentialsDetails,
				(credential as unknown as ICredentialsEncrypted).type,
				mode,
				timezone,
				true,
			);
			const oauthCredentials = credentialsHelper.applyDefaultsAndOverwrites(
				decryptedDataOriginal,
				(credential as unknown as ICredentialsEncrypted).type,
				mode,
				timezone,
			);

			const token = new Csrf();
			if (
				decryptedDataOriginal.csrfSecret === undefined ||
				!token.verify(decryptedDataOriginal.csrfSecret as string, state.token)
			) {
				LoggerProxy.debug('OAuth2 callback state is invalid', {
					userId: req.user?.id,
					credentialId: state.cid,
				});
				const errorResponse = new ResponseHelper.NotFoundError(
					'The OAuth2 callback state is invalid!',
				);
				return ResponseHelper.sendErrorResponse(res, errorResponse);
			}

			let options = {};

			const oAuth2Parameters: OAuth2Parameters = {
				clientId: get(oauthCredentials, 'clientId') as string,
				clientSecret: get(oauthCredentials, 'clientSecret', '') as string | undefined,
				accessTokenUri: get(oauthCredentials, 'accessTokenUrl', '') as string,
				authorizationUri: get(oauthCredentials, 'authUrl', '') as string,
				redirectUri: `${getInstanceBaseUrl()}/${restEndpoint}/oauth2-credential/callback`,
				scopes: split(get(oauthCredentials, 'scope', 'openid,') as string, ','),
			};

			if ((get(oauthCredentials, 'authentication', 'header') as string) === 'body') {
				options = {
					body: {
						client_id: get(oauthCredentials, 'clientId') as string,
						client_secret: get(oauthCredentials, 'clientSecret', '') as string,
					},
				};
				delete oAuth2Parameters.clientSecret;
			}

			await Container.get(ExternalHooks).run('oauth2.callback', [oAuth2Parameters]);

			//const oAuthObj = new ClientOAuth2(oAuth2Parameters);

			const queryParameters = req.originalUrl.split('?').splice(1, 1).join('');

			const oauthToken = await getToken(
				`${oAuth2Parameters.redirectUri}?${queryParameters}`,
				options,
				oAuth2Parameters,
			);

			if (Object.keys(req.query).length > 2) {
				set(oauthToken.data, 'callbackQueryString', omit(req.query, 'state', 'code'));
			}

			if (oauthToken === undefined) {
				LoggerProxy.error('OAuth2 callback failed: unable to get access tokens', {
					userId: req.user?.id,
					credentialId: state.cid,
				});
				const errorResponse = new ResponseHelper.NotFoundError('Unable to get access tokens!');
				return ResponseHelper.sendErrorResponse(res, errorResponse);
			}

			if (decryptedDataOriginal.oauthTokenData) {
				// Only overwrite supplied data as some providers do for example just return the
				// refresh_token on the very first request and not on subsequent ones.
				Object.assign(decryptedDataOriginal.oauthTokenData, oauthToken.data);
			} else {
				// No data exists so simply set
				decryptedDataOriginal.oauthTokenData = oauthToken.data;
			}

			// eslint-disable-next-line @typescript-eslint/no-unsafe-call
			unset(decryptedDataOriginal, 'csrfSecret');

			const credentials = new Credentials(
				credential as INodeCredentialsDetails,
				(credential as unknown as ICredentialsEncrypted).type,
				(credential as unknown as ICredentialsEncrypted).nodesAccess,
			);
			credentials.setData(decryptedDataOriginal, encryptionKey);
			const newCredentialsData = credentials.getDataToSave() as unknown as ICredentialsDb;
			// Add special database related data
			newCredentialsData.updatedAt = new Date();
			// Save the credentials in DB
			await Db.collections.Credentials.update(state.cid, newCredentialsData);
			LoggerProxy.verbose('OAuth2 callback successful for new credential', {
				userId: req.user?.id,
				credentialId: state.cid,
			});

			return res.sendFile(pathResolve(TEMPLATES_DIR, 'oauth-callback.html'));
		} catch (error) {
			// Error response
			// eslint-disable-next-line @typescript-eslint/no-unsafe-argument
			return ResponseHelper.sendErrorResponse(res, error);
		}
	},
);

function getUri(options: OAuth2Parameters, tokenType: string) {
	if (!options.clientId || !options.authorizationUri) {
		return Error('Options incomplete, expecting clientId and authorizationUri');
	}
	const qs = {
		client_id: options.clientId,
		redirect_uri: options.redirectUri,
		response_type: tokenType,
		state: options.state,
	};

	if (options.scopes !== undefined) {
		Object.assign(qs, { scope: options.scopes.join(' ') });
	}

	const sep = options.authorizationUri.includes('?') ? '&' : '?';
	return options.authorizationUri + sep + querystring.stringify(Object.assign(qs, options.query));
}

function getToken(uri: string, incOptions: Object, oAuth2Parameters: OAuth2Parameters) {
	let self = oAuth2Parameters;
	let options = Object.assign({}, oAuth2Parameters, incOptions);

	let url = new URL(uri);

	if (
		typeof options.redirectUri === 'string' &&
		typeof url.pathname === 'string' &&
		url.pathname !== new URL(options.redirectUri).pathname
	) {
		return Promise.reject(
			new TypeError('Redirected path should match configured path, but got: ' + url.pathname),
		);
	}

	if (!url.search || !url.search.substr(1)) {
		return Promise.reject(new TypeError('Unable to process uri: ' + uri));
	}

	var data =
		typeof url.search === 'string' ? querystring.parse(url.search.substr(1)) : url.search || {};
	var err = getAuthError(data);

	if (err) {
		return Promise.reject(err);
	}

	if (options.state != null && data.state !== options.state) {
		return Promise.reject(new TypeError('Invalid state: ' + data.state));
	}

	// Check whether the response code is set.
	if (!data.code) {
		return Promise.reject(new TypeError('Missing code, unable to request token'));
	}

	var headers = Object.assign({}, DEFAULT_HEADERS);
	var body = {
		code: data.code,
		grant_type: 'authorization_code',
		redirect_uri: options.redirectUri,
	};

	// `client_id`: REQUIRED, if the client is not authenticating with the
	// authorization server as described in Section 3.2.1.
	// Reference: https://tools.ietf.org/html/rfc6749#section-3.2.1
	if (options.clientSecret && options.clientId) {
		Object.assign(headers, { Authorization: auth(options.clientId, options.clientSecret) });
	} else {
		Object.assign(body, { client_id: options.clientId });
	}

	return request(
		mergeRequestOptions(
			{
				url: options.accessTokenUri,
				method: 'POST',
				headers: headers,
				body: body,
			},
			options,
		),
	).then(function (data) {
		return createToken(data);
	});
}

function request(options: any) {
	let url = options.url;
	let body = querystring.stringify(options.body);
	let query = querystring.stringify(options.query);

	if (query) {
		url += (url.indexOf('?') === -1 ? '?' : '&') + query;
	}

	return axios
		.post(url, body, {
			headers: options.headers,
		})
		.then((response) => {
			const data = response.data;
			if (getAuthError(data)) {
				return Promise.reject(getAuthError(data));
			}
			if (response.status < 200 || response.status >= 300) {
				return Promise.reject(new Error('Request failed with status code ' + response.status));
			}

			return data;
		});
}

interface ClientOAuth2Token {
	data: any;
	accessToken?: string;
	refreshToken?: string;
	tokenType?: string;
	expiresIn?: number;
}

function createToken(data: any) {
	const token: ClientOAuth2Token = {
		data: data,
	};
	return token;
}

function mergeRequestOptions(requestOptions: any, options: any) {
	return {
		url: requestOptions.url,
		method: requestOptions.method,
		headers: Object.assign({}, requestOptions.headers, options.headers),
		body: Object.assign({}, requestOptions.body, options.body),
		query: Object.assign({}, requestOptions.query, options.query),
	};
}

function getAuthError(body: any) {
	// @ts-ignore
	var message = ERROR_RESPONSES[body.error] || body.error_description || body.error;
	if (message) {
		var err = new Error(message);
		// err.body = body;
		// err.code = body.error;
		return err;
	} else {
		return null;
	}
}

function auth(username: string, password: string) {
	return 'Basic ' + Buffer.from(username + ':' + password).toString('base64');
}<|MERGE_RESOLUTION|>--- conflicted
+++ resolved
@@ -29,7 +29,6 @@
 import type { OAuthRequest } from '@/requests';
 import { ExternalHooks } from '@/ExternalHooks';
 import config from '@/config';
-<<<<<<< HEAD
 import { getInstanceBaseUrl, getUserById } from '@/UserManagement/UserManagementHelper';
 import { exponentialBuckets } from 'prom-client';
 import axios from 'axios';
@@ -84,10 +83,6 @@
 	Accept: 'application/json, application/x-www-form-urlencoded',
 	'Content-type': 'application/x-www-form-urlencoded',
 };
-=======
-import { getInstanceBaseUrl } from '@/UserManagement/UserManagementHelper';
-import { Container } from 'typedi';
->>>>>>> e3ef9f7c
 
 export const oauth2CredentialController = express.Router();
 export interface OAuth2Parameters {
