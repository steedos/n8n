--- conflicted
+++ resolved
@@ -84,12 +84,9 @@
 	AuthController,
 	LdapController,
 	MeController,
-<<<<<<< HEAD
 	MFAController,
-=======
 	NodesController,
 	NodeTypesController,
->>>>>>> dd93c089
 	OwnerController,
 	PasswordResetController,
 	TagsController,
@@ -156,11 +153,8 @@
 import { samlControllerPublic } from './sso/saml/routes/saml.controller.public.ee';
 import { SamlService } from './sso/saml/saml.service.ee';
 import { samlControllerProtected } from './sso/saml/routes/saml.controller.protected.ee';
-<<<<<<< HEAD
 import { MultiFactorAuthService } from './MultiFactorAuthService';
-=======
 import { LdapManager } from './Ldap/LdapManager.ee';
->>>>>>> dd93c089
 
 const exec = promisify(callbackExec);
 
@@ -390,19 +384,12 @@
 		const postHog = this.postHog;
 		const mfaService = Container.get(MultiFactorAuthService);
 
-<<<<<<< HEAD
-		const controllers = [
-			new AuthController({ config, internalHooks, repositories, logger, postHog, mfaService }),
-			new OwnerController({ config, internalHooks, repositories, logger }),
-			new MeController({ externalHooks, internalHooks, repositories, logger }),
-			new MFAController(repositories.User, mfaService),
-=======
 		const controllers: object[] = [
 			new AuthController({ config, internalHooks, repositories, logger, postHog }),
 			new OwnerController({ config, internalHooks, repositories, logger }),
 			new MeController({ externalHooks, internalHooks, repositories, logger }),
-			new NodeTypesController({ config, nodeTypes }),
->>>>>>> dd93c089
+			new MFAController(repositories.User, mfaService),
+      new NodeTypesController({ config, nodeTypes }),
 			new PasswordResetController({ config, externalHooks, internalHooks, repositories, logger }),
 			new TagsController({ config, repositories, externalHooks }),
 			new TranslationController(config, this.credentialTypes),
