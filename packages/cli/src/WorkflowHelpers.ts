--- conflicted
+++ resolved
@@ -22,13 +22,9 @@
 	LoggerProxy as Logger,
 	Workflow,} from 'n8n-workflow';
 
-<<<<<<< HEAD
 import { config } from '@config';
-=======
-import * as config from '../config';
 import { WorkflowEntity } from './databases/entities/WorkflowEntity';
 import { validate } from 'class-validator';
->>>>>>> 349a90e0
 
 const ERROR_TRIGGER_TYPE = config.get('nodes.errorTriggerType') as string;
 
