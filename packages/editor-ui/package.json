--- conflicted
+++ resolved
@@ -35,12 +35,8 @@
     "@fortawesome/free-regular-svg-icons": "^6.1.1",
     "luxon": "^2.3.0",
     "monaco-editor": "^0.30.1",
-<<<<<<< HEAD
-    "n8n-design-system": "~0.32.0",
+    "n8n-design-system": "~0.33.0",
     "outdent": "^0.8.0",
-=======
-    "n8n-design-system": "~0.33.0",
->>>>>>> e05fde0c
     "timeago.js": "^4.0.2",
     "v-click-outside": "^3.1.2",
     "vue-fragment": "1.5.1",
@@ -91,11 +87,7 @@
     "lodash.get": "^4.4.2",
     "lodash.set": "^4.3.2",
     "monaco-editor-webpack-plugin": "^5.0.0",
-<<<<<<< HEAD
-    "n8n-workflow": "~0.114.0",
-=======
     "n8n-workflow": "~0.115.0",
->>>>>>> e05fde0c
     "normalize-wheel": "^1.0.1",
     "prismjs": "^1.17.1",
     "quill": "^2.0.0-dev.3",
