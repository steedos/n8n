--- conflicted
+++ resolved
@@ -14,13 +14,8 @@
 
 export function login(
 	context: IRestApiContext,
-<<<<<<< HEAD
 	params: { email: string; password: string; mfaToken?: string; mfaRecoveryToken?: string },
-): Promise<IUserResponse> {
-=======
-	params: { email: string; password: string },
 ): Promise<CurrentUserResponse> {
->>>>>>> e2514393
 	return makeRestApiRequest(context, 'POST', '/login', params);
 }
 
