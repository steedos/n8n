<template>
	<div :class="$style.container">
		<n8n-callout
			v-if="canPinData && hasPinData && !editMode.enabled && !isProductionExecutionPreview"
			theme="secondary"
			icon="thumbtack"
			:class="$style.pinnedDataCallout"
		>
			{{ $locale.baseText('runData.pindata.thisDataIsPinned') }}
			<span class="ml-4xs" v-if="!isReadOnly">
				<n8n-link
					theme="secondary"
					size="small"
					underline
					bold
					@click="onTogglePinData({ source: 'banner-link' })"
				>
					{{ $locale.baseText('runData.pindata.unpin') }}
				</n8n-link>
			</span>
			<template #trailingContent>
				<n8n-link
					:to="dataPinningDocsUrl"
					size="small"
					theme="secondary"
					bold
					underline
					@click="onClickDataPinningDocsLink"
				>
					{{ $locale.baseText('runData.pindata.learnMore') }}
				</n8n-link>
			</template>
		</n8n-callout>

		<BinaryDataDisplay
			:windowVisible="binaryDataDisplayVisible"
			:displayData="binaryDataDisplayData"
			@close="closeBinaryDataDisplay"
		/>

		<div :class="$style.header">
			<slot name="header"></slot>

			<div
				v-show="!hasRunError"
				@click.stop
				:class="$style.displayModes"
				data-test-id="run-data-pane-header"
			>
				<n8n-radio-buttons
					v-show="
						hasNodeRun &&
						((jsonData && jsonData.length > 0) || (binaryData && binaryData.length > 0)) &&
						!editMode.enabled
					"
					:value="displayMode"
					:options="buttons"
					@input="onDisplayModeChange"
					data-test-id="ndv-run-data-display-mode"
				/>
				<n8n-icon-button
					v-if="canPinData && !isReadOnly"
					v-show="!editMode.enabled"
					:title="$locale.baseText('runData.editOutput')"
					:circle="false"
					:disabled="node.disabled"
					class="ml-2xs"
					icon="pencil-alt"
					type="tertiary"
					data-test-id="ndv-edit-pinned-data"
					@click="enterEditMode({ origin: 'editIconButton' })"
				/>
				<n8n-tooltip
					placement="bottom-end"
					v-if="canPinData && jsonData && jsonData.length > 0"
					v-show="!editMode.enabled"
					:value="pinDataDiscoveryTooltipVisible"
					:manual="isControlledPinDataTooltip"
				>
					<template #content v-if="!isControlledPinDataTooltip">
						<div :class="$style.tooltipContainer">
							<strong>{{ $locale.baseText('ndv.pinData.pin.title') }}</strong>
							<n8n-text size="small" tag="p">
								{{ $locale.baseText('ndv.pinData.pin.description') }}

								<n8n-link :to="dataPinningDocsUrl" size="small">
									{{ $locale.baseText('ndv.pinData.pin.link') }}
								</n8n-link>
							</n8n-text>
						</div>
					</template>
					<template #content v-else>
						<div :class="$style.tooltipContainer">
							{{ $locale.baseText('node.discovery.pinData.ndv') }}
						</div>
					</template>
					<n8n-icon-button
						:class="['ml-2xs', $style.pinDataButton]"
						type="tertiary"
						:active="hasPinData"
						icon="thumbtack"
						:disabled="editMode.enabled || (inputData.length === 0 && !hasPinData) || isReadOnly"
						@click="onTogglePinData({ source: 'pin-icon-click' })"
						data-test-id="ndv-pin-data"
					/>
				</n8n-tooltip>

				<div :class="$style.editModeActions" v-show="editMode.enabled">
					<n8n-button
						type="tertiary"
						:label="$locale.baseText('runData.editor.cancel')"
						@click="onClickCancelEdit"
					/>
					<n8n-button
						class="ml-2xs"
						type="primary"
						:label="$locale.baseText('runData.editor.save')"
						@click="onClickSaveEdit"
					/>
				</div>
			</div>
		</div>

		<div :class="$style.runSelector" v-if="maxRunIndex > 0" v-show="!editMode.enabled">
			<n8n-select
				size="small"
				:value="runIndex"
				@input="onRunIndexChange"
				@click.stop
				popper-append-to-body
			>
				<template #prepend>{{ $locale.baseText('ndv.output.run') }}</template>
				<n8n-option
					v-for="option in maxRunIndex + 1"
					:label="getRunLabel(option)"
					:value="option - 1"
					:key="option"
				></n8n-option>
			</n8n-select>

			<n8n-tooltip
				placement="right"
				v-if="canLinkRuns"
				:content="$locale.baseText(linkedRuns ? 'runData.unlinking.hint' : 'runData.linking.hint')"
			>
				<n8n-icon-button
					v-if="linkedRuns"
					icon="unlink"
					text
					type="tertiary"
					size="small"
					@click="unlinkRun"
				/>
				<n8n-icon-button v-else icon="link" text type="tertiary" size="small" @click="linkRun" />
			</n8n-tooltip>

			<slot name="run-info"></slot>
		</div>

		<div v-if="maxOutputIndex > 0 && branches.length > 1" :class="$style.tabs">
			<n8n-tabs :value="currentOutputIndex" @input="onBranchChange" :options="branches" />
		</div>

		<div
			v-else-if="
				hasNodeRun && dataCount > 0 && maxRunIndex === 0 && !isArtificialRecoveredEventItem
			"
			v-show="!editMode.enabled"
			:class="$style.itemsCount"
		>
			<n8n-text>
				{{ dataCount }} {{ $locale.baseText('ndv.output.items', { adjustToNumber: dataCount }) }}
			</n8n-text>
		</div>

		<div :class="$style.dataContainer" ref="dataContainer" data-test-id="ndv-data-container">
			<div v-if="isExecuting" :class="$style.center" data-test-id="ndv-executing">
				<div :class="$style.spinner"><n8n-spinner type="ring" /></div>
				<n8n-text>{{ executingMessage }}</n8n-text>
			</div>

			<div v-else-if="editMode.enabled" :class="$style.editMode">
				<div :class="[$style.editModeBody, 'ignore-key-press']">
					<code-node-editor
						:value="editMode.value"
						language="json"
						:maxHeight="true"
						@valueChanged="ndvStore.setOutputPanelEditModeValue($event)"
					/>
				</div>
				<div :class="$style.editModeFooter">
					<n8n-info-tip :bold="false" :class="$style.editModeFooterInfotip">
						{{ $locale.baseText('runData.editor.copyDataInfo') }}
						<n8n-link :to="dataEditingDocsUrl" size="small">
							{{ $locale.baseText('generic.learnMore') }}
						</n8n-link>
					</n8n-info-tip>
				</div>
			</div>

			<div
				v-else-if="paneType === 'output' && hasSubworkflowExecutionError"
				:class="$style.stretchVertically"
			>
				<NodeErrorView :error="subworkflowExecutionError" :class="$style.errorDisplay" />
			</div>

			<div v-else-if="!hasNodeRun" :class="$style.center">
				<slot name="node-not-run"></slot>
			</div>

			<div v-else-if="paneType === 'input' && node.disabled" :class="$style.center">
				<n8n-text>
					{{ $locale.baseText('ndv.input.disabled', { interpolate: { nodeName: node.name } }) }}
					<n8n-link @click="enableNode">
						{{ $locale.baseText('ndv.input.disabled.cta') }}
					</n8n-link>
				</n8n-text>
			</div>

			<div v-else-if="hasNodeRun && isArtificialRecoveredEventItem" :class="$style.center">
<<<<<<< HEAD
				<slot name="recovered-Artificial-output-data"></slot>
=======
				<slot name="recovered-artifical-output-data"></slot>
>>>>>>> 536d8109
			</div>

			<div v-else-if="hasNodeRun && hasRunError" :class="$style.stretchVertically">
				<n8n-text v-if="isPaneTypeInput" :class="$style.center" size="large" tag="p" bold>
					{{
						$locale.baseText('nodeErrorView.inputPanel.previousNodeError.title', {
							interpolate: { nodeName: node.name },
						})
					}}
				</n8n-text>
				<NodeErrorView
					v-else
					:error="workflowRunData[node.name][runIndex].error"
					:class="$style.dataDisplay"
				/>
			</div>

			<div
				v-else-if="hasNodeRun && jsonData && jsonData.length === 0 && branches.length > 1"
				:class="$style.center"
			>
				<n8n-text>
					{{ noDataInBranchMessage }}
				</n8n-text>
			</div>

			<div v-else-if="hasNodeRun && jsonData && jsonData.length === 0" :class="$style.center">
				<slot name="no-output-data">xxx</slot>
			</div>

			<div v-else-if="hasNodeRun && !showData" :class="$style.center">
				<n8n-text :bold="true" color="text-dark" size="large">{{ tooMuchDataTitle }}</n8n-text>
				<n8n-text align="center" tag="div"
					><span
						v-html="
							$locale.baseText('ndv.output.tooMuchData.message', {
								interpolate: { size: dataSizeInMB },
							})
						"
					></span
				></n8n-text>

				<n8n-button
					outline
					:label="$locale.baseText('ndv.output.tooMuchData.showDataAnyway')"
					@click="showTooMuchData"
				/>
			</div>

			<div
				v-else-if="
					hasNodeRun &&
					displayMode === 'table' &&
					binaryData.length > 0 &&
					jsonData.length === 1 &&
					Object.keys(jsonData[0] || {}).length === 0
				"
				:class="$style.center"
			>
				<n8n-text>
					{{ $locale.baseText('runData.switchToBinary.info') }}
					<a @click="switchToBinary">
						{{ $locale.baseText('runData.switchToBinary.binary') }}
					</a>
				</n8n-text>
			</div>

			<run-data-table
				v-else-if="hasNodeRun && displayMode === 'table'"
				:node="node"
				:inputData="inputData"
				:mappingEnabled="mappingEnabled"
				:distanceFromActive="distanceFromActive"
				:runIndex="runIndex"
				:pageOffset="currentPageOffset"
				:totalRuns="maxRunIndex"
				:hasDefaultHoverState="paneType === 'input'"
				@mounted="$emit('tableMounted', $event)"
				@activeRowChanged="onItemHover"
				@displayModeChange="onDisplayModeChange"
			/>

			<run-data-json
				v-else-if="hasNodeRun && displayMode === 'json'"
				:paneType="paneType"
				:editMode="editMode"
				:sessioId="sessionId"
				:node="node"
				:inputData="inputData"
				:mappingEnabled="mappingEnabled"
				:distanceFromActive="distanceFromActive"
				:runIndex="runIndex"
				:totalRuns="maxRunIndex"
			/>

			<run-data-html
				v-else-if="hasNodeRun && isPaneTypeOutput && displayMode === 'html'"
				:inputData="inputData"
			/>

			<run-data-schema
				v-else-if="hasNodeRun && isSchemaView"
				:data="jsonData"
				:mappingEnabled="mappingEnabled"
				:distanceFromActive="distanceFromActive"
				:node="node"
				:paneType="paneType"
				:runIndex="runIndex"
				:totalRuns="maxRunIndex"
			/>

			<div v-else-if="displayMode === 'binary' && binaryData.length === 0" :class="$style.center">
				<n8n-text align="center" tag="div">{{
					$locale.baseText('runData.noBinaryDataFound')
				}}</n8n-text>
			</div>

			<div v-else-if="displayMode === 'binary'" :class="$style.dataDisplay">
				<div v-for="(binaryDataEntry, index) in binaryData" :key="index">
					<div :class="$style.binaryIndex" v-if="binaryData.length > 1">
						<div>
							{{ index + 1 }}
						</div>
					</div>

					<div :class="$style.binaryRow">
						<div
							:class="$style.binaryCell"
							v-for="(binaryData, key) in binaryDataEntry"
							:key="index + '_' + key"
						>
							<div>
								<div :class="$style.binaryHeader">
									{{ key }}
								</div>
								<div v-if="binaryData.fileName">
									<div>
										<n8n-text size="small" :bold="true"
											>{{ $locale.baseText('runData.fileName') }}:
										</n8n-text>
									</div>
									<div :class="$style.binaryValue">{{ binaryData.fileName }}</div>
								</div>
								<div v-if="binaryData.directory">
									<div>
										<n8n-text size="small" :bold="true"
											>{{ $locale.baseText('runData.directory') }}:
										</n8n-text>
									</div>
									<div :class="$style.binaryValue">{{ binaryData.directory }}</div>
								</div>
								<div v-if="binaryData.fileExtension">
									<div>
										<n8n-text size="small" :bold="true"
											>{{ $locale.baseText('runData.fileExtension') }}:</n8n-text
										>
									</div>
									<div :class="$style.binaryValue">{{ binaryData.fileExtension }}</div>
								</div>
								<div v-if="binaryData.mimeType">
									<div>
										<n8n-text size="small" :bold="true"
											>{{ $locale.baseText('runData.mimeType') }}:
										</n8n-text>
									</div>
									<div :class="$style.binaryValue">{{ binaryData.mimeType }}</div>
								</div>
								<div v-if="binaryData.fileSize">
									<div>
										<n8n-text size="small" :bold="true"
											>{{ $locale.baseText('runData.fileSize') }}:
										</n8n-text>
									</div>
									<div :class="$style.binaryValue">{{ binaryData.fileSize }}</div>
								</div>

								<div :class="$style.binaryButtonContainer">
									<n8n-button
										v-if="isViewable(index, key)"
										size="small"
										:label="$locale.baseText('runData.showBinaryData')"
										class="binary-data-show-data-button"
										@click="displayBinaryData(index, key)"
									/>
									<n8n-button
										v-if="isDownloadable(index, key)"
										size="small"
										type="secondary"
										:label="$locale.baseText('runData.downloadBinaryData')"
										class="binary-data-show-data-button"
										@click="downloadBinaryData(index, key)"
									/>
								</div>
							</div>
						</div>
					</div>
				</div>
			</div>
		</div>
		<div
			:class="$style.pagination"
			v-if="hasNodeRun && !hasRunError && dataCount > pageSize && !isSchemaView"
			v-show="!editMode.enabled"
		>
			<el-pagination
				background
				:hide-on-single-page="true"
				:current-page.sync="currentPage"
				:pager-count="5"
				:page-size="pageSize"
				layout="prev, pager, next"
				@current-change="onCurrentPageChange"
				:total="dataCount"
			>
			</el-pagination>

			<div :class="$style.pageSizeSelector">
				<n8n-select size="mini" :value="pageSize" @input="onPageSizeChange" popper-append-to-body>
					<template #prepend>{{ $locale.baseText('ndv.output.pageSize') }}</template>
					<n8n-option v-for="size in pageSizes" :key="size" :label="size" :value="size">
					</n8n-option>
					<n8n-option :label="$locale.baseText('ndv.output.all')" :value="dataCount"> </n8n-option>
				</n8n-select>
			</div>
		</div>
		<n8n-block-ui :show="blockUI" :class="$style.uiBlocker" />
	</div>
</template>

<script lang="ts">
import { PropType } from 'vue';
import mixins from 'vue-typed-mixins';
import { saveAs } from 'file-saver';
import {
	IBinaryData,
	IBinaryKeyData,
	IDataObject,
	INodeExecutionData,
	INodeTypeDescription,
	IRunData,
	IRunExecutionData,
} from 'n8n-workflow';

import {
	IExecutionResponse,
	INodeUi,
	INodeUpdatePropertiesInformation,
	IRunDataDisplayMode,
	ITab,
	NodePanelType,
} from '@/Interface';

import {
	DATA_PINNING_DOCS_URL,
	DATA_EDITING_DOCS_URL,
	NODE_TYPES_EXCLUDED_FROM_OUTPUT_NAME_APPEND,
	LOCAL_STORAGE_PIN_DATA_DISCOVERY_NDV_FLAG,
	LOCAL_STORAGE_PIN_DATA_DISCOVERY_CANVAS_FLAG,
	MAX_DISPLAY_DATA_SIZE,
	MAX_DISPLAY_ITEMS_AUTO_ALL,
	TEST_PIN_DATA,
	HTML_NODE_TYPE,
} from '@/constants';

import BinaryDataDisplay from '@/components/BinaryDataDisplay.vue';
import WarningTooltip from '@/components/WarningTooltip.vue';
import NodeErrorView from '@/components/Error/NodeErrorView.vue';

import { externalHooks } from '@/mixins/externalHooks';
import { genericHelpers } from '@/mixins/genericHelpers';
import { nodeHelpers } from '@/mixins/nodeHelpers';
import { pinData } from '@/mixins/pinData';
<<<<<<< HEAD
import CodeNodeEditor from '@/components/CodeNodeEditor/CodeNodeEditor.vue';
import { dataPinningEventBus } from '@/event-bus/data-pinning-event-bus';
=======
import { CodeEditor } from '@/components/forms';
import { dataPinningEventBus } from '@/event-bus';
>>>>>>> 536d8109
import { clearJsonKey, executionDataToJson, stringSizeInBytes } from '@/utils';
import { isEmpty } from '@/utils';
import { useWorkflowsStore } from '@/stores/workflows';
import { mapStores } from 'pinia';
import { useNDVStore } from '@/stores/ndv';
import { useNodeTypesStore } from '@/stores/nodeTypes';

const RunDataTable = () => import('@/components/RunDataTable.vue');
const RunDataJson = () => import('@/components/RunDataJson.vue');
const RunDataSchema = () => import('@/components/RunDataSchema.vue');
const RunDataHtml = () => import('@/components/RunDataHtml.vue');

export type EnterEditModeArgs = {
	origin: 'editIconButton' | 'insertTestDataLink';
};

export default mixins(externalHooks, genericHelpers, nodeHelpers, pinData).extend({
	name: 'RunData',
	components: {
		BinaryDataDisplay,
		NodeErrorView,
		WarningTooltip,
		CodeNodeEditor,
		RunDataTable,
		RunDataJson,
		RunDataSchema,
		RunDataHtml,
	},
	props: {
		nodeUi: {
			type: Object as PropType<INodeUi>,
		},
		runIndex: {
			type: Number,
		},
		linkedRuns: {
			type: Boolean,
		},
		canLinkRuns: {
			type: Boolean,
		},
		tooMuchDataTitle: {
			type: String,
		},
		noDataInBranchMessage: {
			type: String,
		},
		isExecuting: {
			type: Boolean,
		},
		executingMessage: {
			type: String,
		},
		sessionId: {
			type: String,
		},
		paneType: {
			type: String as PropType<NodePanelType>,
		},
		overrideOutputs: {
			type: Array as PropType<number[]>,
		},
		mappingEnabled: {
			type: Boolean,
		},
		distanceFromActive: {
			type: Number,
		},
		blockUI: {
			type: Boolean,
			default: false,
		},
		isProductionExecutionPreview: {
			type: Boolean,
			default: false,
		},
	},
	data() {
		return {
			binaryDataPreviewActive: false,
			dataSize: 0,
			showData: false,
			outputIndex: 0,
			binaryDataDisplayVisible: false,
			binaryDataDisplayData: null as IBinaryData | null,

			MAX_DISPLAY_DATA_SIZE,
			MAX_DISPLAY_ITEMS_AUTO_ALL,
			currentPage: 1,
			pageSize: 10,
			pageSizes: [10, 25, 50, 100],
			eventBus: dataPinningEventBus,

			pinDataDiscoveryTooltipVisible: false,
			isControlledPinDataTooltip: false,
		};
	},
	mounted() {
		this.init();

		if (!this.isPaneTypeInput) {
			this.eventBus.on('data-pinning-error', this.onDataPinningError);
			this.eventBus.on('data-unpinning', this.onDataUnpinning);

			this.showPinDataDiscoveryTooltip(this.jsonData);
		}
		this.ndvStore.setNDVBranchIndex({
			pane: this.paneType as 'input' | 'output',
			branchIndex: this.currentOutputIndex,
		});

		if (this.paneType === 'output') this.setDisplayMode();
	},
	destroyed() {
		this.hidePinDataDiscoveryTooltip();
		this.eventBus.off('data-pinning-error', this.onDataPinningError);
		this.eventBus.off('data-unpinning', this.onDataUnpinning);
	},
	computed: {
		...mapStores(useNodeTypesStore, useNDVStore, useWorkflowsStore),
		activeNode(): INodeUi | null {
			return this.ndvStore.activeNode;
		},
		dataPinningDocsUrl(): string {
			return DATA_PINNING_DOCS_URL;
		},
		dataEditingDocsUrl(): string {
			return DATA_EDITING_DOCS_URL;
		},
		displayMode(): IRunDataDisplayMode {
			return this.ndvStore.getPanelDisplayMode(this.paneType);
		},
		node(): INodeUi | null {
			return (this.nodeUi as INodeUi | null) || null;
		},
		nodeType(): INodeTypeDescription | null {
			if (this.node) {
				return this.nodeTypesStore.getNodeType(this.node.type, this.node.typeVersion);
			}
			return null;
		},
		isSchemaView(): boolean {
			return this.displayMode === 'schema';
		},
		isTriggerNode(): boolean {
			return this.nodeTypesStore.isTriggerNode(this.node.type);
		},
		canPinData(): boolean {
			return (
				!this.isPaneTypeInput &&
				this.isPinDataNodeType &&
				!(this.binaryData && this.binaryData.length > 0)
			);
		},
		buttons(): Array<{ label: string; value: string }> {
			const defaults = [
				{ label: this.$locale.baseText('runData.table'), value: 'table' },
				{ label: this.$locale.baseText('runData.json'), value: 'json' },
			];

			if (this.binaryData.length) {
				defaults.push({ label: this.$locale.baseText('runData.binary'), value: 'binary' });
			}

			const schemaView = { label: this.$locale.baseText('runData.schema'), value: 'schema' };
			if (this.isPaneTypeInput) {
				defaults.unshift(schemaView);
			} else {
				defaults.push(schemaView);
			}

			if (
				this.isPaneTypeOutput &&
				this.activeNode?.type === HTML_NODE_TYPE &&
				this.activeNode.parameters.operation === 'generateHtmlTemplate'
			) {
				defaults.unshift({ label: 'HTML', value: 'html' });
			}

			return defaults;
		},
		hasNodeRun(): boolean {
			return Boolean(
				!this.isExecuting &&
					this.node &&
					((this.workflowRunData && this.workflowRunData.hasOwnProperty(this.node.name)) ||
						this.hasPinData),
			);
		},
		isArtificialRecoveredEventItem(): boolean {
			return this.inputData?.[0]?.json?.isArtificialRecoveredEventItem !== undefined ?? false;
		},
		subworkflowExecutionError(): Error | null {
			return this.workflowsStore.subWorkflowExecutionError;
		},
		hasSubworkflowExecutionError(): boolean {
			return Boolean(this.subworkflowExecutionError);
		},
		hasRunError(): boolean {
			return Boolean(
				this.node &&
					this.workflowRunData &&
					this.workflowRunData[this.node.name] &&
					this.workflowRunData[this.node.name][this.runIndex] &&
					this.workflowRunData[this.node.name][this.runIndex].error,
			);
		},
		workflowExecution(): IExecutionResponse | null {
			return this.workflowsStore.getWorkflowExecution;
		},
		workflowRunData(): IRunData | null {
			if (this.workflowExecution === null) {
				return null;
			}
			const executionData: IRunExecutionData | undefined = this.workflowExecution.data;
			if (executionData && executionData.resultData) {
				return executionData.resultData.runData;
			}
			return null;
		},
		dataCount(): number {
			return this.getDataCount(this.runIndex, this.currentOutputIndex);
		},
		dataSizeInMB(): string {
			return (this.dataSize / 1024 / 1000).toLocaleString();
		},
		maxOutputIndex(): number {
			if (this.node === null) {
				return 0;
			}

			const runData: IRunData | null = this.workflowRunData;

			if (runData === null || !runData.hasOwnProperty(this.node.name)) {
				return 0;
			}

			if (runData[this.node.name].length < this.runIndex) {
				return 0;
			}

			if (runData[this.node.name][this.runIndex]) {
				const taskData = runData[this.node.name][this.runIndex].data;
				if (taskData && taskData.main) {
					return taskData.main.length - 1;
				}
			}

			return 0;
		},
		currentPageOffset(): number {
			return this.pageSize * (this.currentPage - 1);
		},
		maxRunIndex(): number {
			if (this.node === null) {
				return 0;
			}

			const runData: IRunData | null = this.workflowRunData;

			if (runData === null || !runData.hasOwnProperty(this.node.name)) {
				return 0;
			}

			if (runData[this.node.name].length) {
				return runData[this.node.name].length - 1;
			}

			return 0;
		},
		rawInputData(): INodeExecutionData[] {
			let inputData: INodeExecutionData[] = [];

			if (this.node) {
				inputData = this.getNodeInputData(this.node, this.runIndex, this.currentOutputIndex);
			}

			if (inputData.length === 0 || !Array.isArray(inputData)) {
				return [];
			}

			return inputData;
		},
		inputData(): INodeExecutionData[] {
			let inputData = this.rawInputData;

			if (this.node && this.pinData && !this.isProductionExecutionPreview) {
				inputData = Array.isArray(this.pinData)
					? this.pinData.map((value) => ({
							json: value,
					  }))
					: [
							{
								json: this.pinData,
							},
					  ];
			}

			// We don't want to paginate the schema view
			if (this.isSchemaView) {
				return inputData;
			}

			const offset = this.pageSize * (this.currentPage - 1);
			inputData = inputData.slice(offset, offset + this.pageSize);

			return inputData;
		},
		jsonData(): IDataObject[] {
			return executionDataToJson(this.inputData);
		},
		binaryData(): IBinaryKeyData[] {
			if (!this.node) {
				return [];
			}

			const binaryData = this.getBinaryData(
				this.workflowRunData,
				this.node.name,
				this.runIndex,
				this.currentOutputIndex,
			);
			return binaryData.filter((data) => Boolean(data && Object.keys(data).length));
		},
		currentOutputIndex(): number {
			if (
				this.overrideOutputs &&
				this.overrideOutputs.length &&
				!this.overrideOutputs.includes(this.outputIndex)
			) {
				return this.overrideOutputs[0] as number;
			}

			return this.outputIndex;
		},
		branches(): ITab[] {
			function capitalize(name: string) {
				return name.charAt(0).toLocaleUpperCase() + name.slice(1);
			}
			const branches: ITab[] = [];

			for (let i = 0; i <= this.maxOutputIndex; i++) {
				if (this.overrideOutputs && !this.overrideOutputs.includes(i)) {
					continue;
				}
				const itemsCount = this.getDataCount(this.runIndex, i);
				const items = this.$locale.baseText('ndv.output.items', { adjustToNumber: itemsCount });
				let outputName = this.getOutputName(i);
				if (`${outputName}` === `${i}`) {
					outputName = `${this.$locale.baseText('ndv.output')} ${outputName}`;
				} else {
					const appendBranchWord = NODE_TYPES_EXCLUDED_FROM_OUTPUT_NAME_APPEND.includes(
						this.node?.type,
					)
						? ''
						: ` ${this.$locale.baseText('ndv.output.branch')}`;
					outputName = capitalize(`${this.getOutputName(i)}${appendBranchWord}`);
				}
				branches.push({
					label: itemsCount ? `${outputName} (${itemsCount} ${items})` : outputName,
					value: i,
				});
			}
			return branches;
		},
		editMode(): { enabled: boolean; value: string } {
			return this.isPaneTypeInput
				? { enabled: false, value: '' }
				: this.ndvStore.outputPanelEditMode;
		},
		isPaneTypeInput(): boolean {
			return this.paneType === 'input';
		},
		isPaneTypeOutput(): boolean {
			return this.paneType === 'output';
		},
	},
	methods: {
		onItemHover(itemIndex: number | null) {
			if (itemIndex === null) {
				this.$emit('itemHover', null);

				return;
			}
			this.$emit('itemHover', {
				outputIndex: this.currentOutputIndex,
				itemIndex,
			});
		},
		onClickDataPinningDocsLink() {
			this.$telemetry.track('User clicked ndv link', {
				workflow_id: this.workflowsStore.workflowId,
				session_id: this.sessionId,
				node_type: this.activeNode?.type,
				pane: 'output',
				type: 'data-pinning-docs',
			});
		},
		showPinDataDiscoveryTooltip(value: IDataObject[]) {
			if (!this.isTriggerNode) {
				return;
			}

			if (
				value &&
				value.length > 0 &&
				!this.isReadOnly &&
				!localStorage.getItem(LOCAL_STORAGE_PIN_DATA_DISCOVERY_NDV_FLAG)
			) {
				this.pinDataDiscoveryComplete();

				setTimeout(() => {
					this.isControlledPinDataTooltip = true;
					this.pinDataDiscoveryTooltipVisible = true;
					this.eventBus.emit('data-pinning-discovery', { isTooltipVisible: true });
				}, 500); // Wait for NDV to open
			}
		},
		hidePinDataDiscoveryTooltip() {
			if (this.pinDataDiscoveryTooltipVisible) {
				this.isControlledPinDataTooltip = false;
				this.pinDataDiscoveryTooltipVisible = false;
				this.eventBus.emit('data-pinning-discovery', { isTooltipVisible: false });
			}
		},
		pinDataDiscoveryComplete() {
			localStorage.setItem(LOCAL_STORAGE_PIN_DATA_DISCOVERY_NDV_FLAG, 'true');
			localStorage.setItem(LOCAL_STORAGE_PIN_DATA_DISCOVERY_CANVAS_FLAG, 'true');
		},
		enterEditMode({ origin }: EnterEditModeArgs) {
			const inputData = this.pinData
				? clearJsonKey(this.pinData)
				: executionDataToJson(this.rawInputData);

			const data = inputData.length > 0 ? inputData : TEST_PIN_DATA;

			this.ndvStore.setOutputPanelEditModeEnabled(true);
			this.ndvStore.setOutputPanelEditModeValue(JSON.stringify(data, null, 2));

			this.$telemetry.track('User opened ndv edit state', {
				node_type: this.activeNode?.type,
				click_type: origin === 'editIconButton' ? 'button' : 'link',
				session_id: this.sessionId,
				run_index: this.runIndex,
				is_output_present: this.hasNodeRun || this.hasPinData,
				view: !this.hasNodeRun && !this.hasPinData ? 'undefined' : this.displayMode,
				is_data_pinned: this.hasPinData,
			});
		},
		onClickCancelEdit() {
			this.ndvStore.setOutputPanelEditModeEnabled(false);
			this.ndvStore.setOutputPanelEditModeValue('');
			this.onExitEditMode({ type: 'cancel' });
		},
		onClickSaveEdit() {
			const { value } = this.editMode;

			this.clearAllStickyNotifications();

			if (!this.isValidPinDataSize(value)) {
				this.onDataPinningError({ errorType: 'data-too-large', source: 'save-edit' });
				return;
			}

			if (!this.isValidPinDataJSON(value)) {
				this.onDataPinningError({ errorType: 'invalid-json', source: 'save-edit' });
				return;
			}

			this.ndvStore.setOutputPanelEditModeEnabled(false);
			this.workflowsStore.pinData({
				node: this.node,
				data: clearJsonKey(value) as INodeExecutionData[],
			});

			this.onDataPinningSuccess({ source: 'save-edit' });

			this.onExitEditMode({ type: 'save' });
		},
		onExitEditMode({ type }: { type: 'save' | 'cancel' }) {
			this.$telemetry.track('User closed ndv edit state', {
				node_type: this.activeNode?.type,
				session_id: this.sessionId,
				run_index: this.runIndex,
				view: this.displayMode,
				type,
			});
		},
		onDataUnpinning({
			source,
		}: {
			source: 'banner-link' | 'pin-icon-click' | 'unpin-and-execute-modal';
		}) {
			this.$telemetry.track('User unpinned ndv data', {
				node_type: this.activeNode?.type,
				session_id: this.sessionId,
				run_index: this.runIndex,
				source,
				data_size: stringSizeInBytes(this.pinData),
			});
		},
		onDataPinningSuccess({ source }: { source: 'pin-icon-click' | 'save-edit' }) {
			const telemetryPayload = {
				pinning_source: source,
				node_type: this.activeNode.type,
				session_id: this.sessionId,
				data_size: stringSizeInBytes(this.pinData),
				view: this.displayMode,
				run_index: this.runIndex,
			};
			this.$externalHooks().run('runData.onDataPinningSuccess', telemetryPayload);
			this.$telemetry.track('Ndv data pinning success', telemetryPayload);
		},
		onDataPinningError({
			errorType,
			source,
		}: {
			errorType: 'data-too-large' | 'invalid-json';
			source: 'on-ndv-close-modal' | 'pin-icon-click' | 'save-edit';
		}) {
			this.$telemetry.track('Ndv data pinning failure', {
				pinning_source: source,
				node_type: this.activeNode.type,
				session_id: this.sessionId,
				data_size: stringSizeInBytes(this.pinData),
				view: this.displayMode,
				run_index: this.runIndex,
				error_type: errorType,
			});
		},
		async onTogglePinData({
			source,
		}: {
			source: 'banner-link' | 'pin-icon-click' | 'unpin-and-execute-modal';
		}) {
			if (source === 'pin-icon-click') {
				const telemetryPayload = {
					node_type: this.activeNode.type,
					session_id: this.sessionId,
					run_index: this.runIndex,
					view: !this.hasNodeRun && !this.hasPinData ? 'none' : this.displayMode,
				};

				this.$externalHooks().run('runData.onTogglePinData', telemetryPayload);
				this.$telemetry.track('User clicked pin data icon', telemetryPayload);
			}

			this.updateNodeParameterIssues(this.node);

			if (this.hasPinData) {
				this.onDataUnpinning({ source });
				this.workflowsStore.unpinData({ node: this.node });
				return;
			}

			const data = executionDataToJson(this.rawInputData) as INodeExecutionData[];

			if (!this.isValidPinDataSize(data)) {
				this.onDataPinningError({ errorType: 'data-too-large', source: 'pin-icon-click' });
				return;
			}

			this.onDataPinningSuccess({ source: 'pin-icon-click' });

			this.workflowsStore.pinData({ node: this.node, data });

			if (this.maxRunIndex > 0) {
				this.$showToast({
					title: this.$locale.baseText('ndv.pinData.pin.multipleRuns.title', {
						interpolate: {
							index: `${this.runIndex}`,
						},
					}),
					message: this.$locale.baseText('ndv.pinData.pin.multipleRuns.description'),
					type: 'success',
					duration: 2000,
				});
			}

			this.hidePinDataDiscoveryTooltip();
			this.pinDataDiscoveryComplete();
		},
		switchToBinary() {
			this.onDisplayModeChange('binary');
		},
		onBranchChange(value: number) {
			this.outputIndex = value;

			this.$telemetry.track('User changed ndv branch', {
				session_id: this.sessionId,
				branch_index: value,
				node_type: this.activeNode.type,
				node_type_input_selection: this.nodeType ? this.nodeType.name : '',
				pane: this.paneType,
			});
		},
		showTooMuchData() {
			this.showData = true;
			this.$telemetry.track('User clicked ndv button', {
				node_type: this.activeNode.type,
				workflow_id: this.workflowsStore.workflowId,
				session_id: this.sessionId,
				pane: this.paneType,
				type: 'showTooMuchData',
			});
		},
		linkRun() {
			this.$emit('linkRun');
		},
		unlinkRun() {
			this.$emit('unlinkRun');
		},
		onCurrentPageChange() {
			this.$telemetry.track('User changed ndv page', {
				node_type: this.activeNode?.type,
				workflow_id: this.workflowsStore.workflowId,
				session_id: this.sessionId,
				pane: this.paneType,
				page_selected: this.currentPage,
				page_size: this.pageSize,
				items_total: this.dataCount,
			});
		},
		onPageSizeChange(pageSize: number) {
			this.pageSize = pageSize;
			const maxPage = Math.ceil(this.dataCount / this.pageSize);
			if (maxPage < this.currentPage) {
				this.currentPage = maxPage;
			}

			this.$telemetry.track('User changed ndv page size', {
				node_type: this.activeNode?.type,
				workflow_id: this.workflowsStore.workflowId,
				session_id: this.sessionId,
				pane: this.paneType,
				page_selected: this.currentPage,
				page_size: this.pageSize,
				items_total: this.dataCount,
			});
		},
		onDisplayModeChange(displayMode: IRunDataDisplayMode) {
			const previous = this.displayMode;
			this.ndvStore.setPanelDisplayMode({ pane: this.paneType, mode: displayMode });

			const dataContainer = this.$refs.dataContainer;
			if (dataContainer) {
				const dataDisplay = (dataContainer as Element).children[0];

				if (dataDisplay) {
					dataDisplay.scrollTo(0, 0);
				}
			}

			this.closeBinaryDataDisplay();
			this.$externalHooks().run('runData.displayModeChanged', {
				newValue: displayMode,
				oldValue: previous,
			});
			if (this.activeNode) {
				this.$telemetry.track('User changed ndv item view', {
					previous_view: previous,
					new_view: displayMode,
					node_type: this.activeNode.type,
					workflow_id: this.workflowsStore.workflowId,
					session_id: this.sessionId,
					pane: this.paneType,
				});
			}
		},
		getRunLabel(option: number) {
			let itemsCount = 0;
			for (let i = 0; i <= this.maxOutputIndex; i++) {
				itemsCount += this.getDataCount(option - 1, i);
			}
			const items = this.$locale.baseText('ndv.output.items', { adjustToNumber: itemsCount });
			const itemsLabel = itemsCount > 0 ? ` (${itemsCount} ${items})` : '';
			return option + this.$locale.baseText('ndv.output.of') + (this.maxRunIndex + 1) + itemsLabel;
		},
		getDataCount(runIndex: number, outputIndex: number) {
			if (this.pinData) {
				return this.pinData.length;
			}

			if (this.node === null) {
				return 0;
			}

			const runData: IRunData | null = this.workflowRunData;

			if (runData === null || !runData.hasOwnProperty(this.node.name)) {
				return 0;
			}

			if (runData[this.node.name].length <= runIndex) {
				return 0;
			}

			if (runData[this.node.name][runIndex].hasOwnProperty('error')) {
				return 1;
			}

			if (
				!runData[this.node.name][runIndex].hasOwnProperty('data') ||
				runData[this.node.name][runIndex].data === undefined
			) {
				return 0;
			}

			const inputData = this.getMainInputData(runData[this.node.name][runIndex].data!, outputIndex);

			return inputData.length;
		},
		init() {
			// Reset the selected output index every time another node gets selected
			this.outputIndex = 0;
			this.refreshDataSize();
			this.closeBinaryDataDisplay();
			if (this.binaryData.length > 0) {
				this.ndvStore.setPanelDisplayMode({
					pane: this.paneType as 'input' | 'output',
					mode: 'binary',
				});
			} else if (this.displayMode === 'binary') {
				this.ndvStore.setPanelDisplayMode({
					pane: this.paneType as 'input' | 'output',
					mode: 'table',
				});
			}
		},
		closeBinaryDataDisplay() {
			this.binaryDataDisplayVisible = false;
			this.binaryDataDisplayData = null;
		},
		clearExecutionData() {
			this.workflowsStore.setWorkflowExecutionData(null);
			this.updateNodesExecutionIssues();
		},
		isViewable(index: number, key: string): boolean {
			const { fileType } = this.binaryData[index][key];
			return !!fileType && ['image', 'video', 'text', 'json'].includes(fileType);
		},
		isDownloadable(index: number, key: string): boolean {
			const { mimeType, fileName } = this.binaryData[index][key];
			return !!(mimeType && fileName);
		},
		async downloadBinaryData(index: number, key: string) {
			const { id, data, fileName, fileExtension, mimeType } = this.binaryData[index][key];

			if (id) {
				const url = this.restApi().getBinaryUrl(id, 'download', fileName, mimeType);
				saveAs(url, [fileName, fileExtension].join('.'));
				return;
			} else {
				const bufferString = 'data:' + mimeType + ';base64,' + data;
				const blob = await fetch(bufferString).then((d) => d.blob());
				saveAs(blob, fileName);
			}
		},
		displayBinaryData(index: number, key: string) {
			this.binaryDataDisplayVisible = true;

			this.binaryDataDisplayData = {
				node: this.node!.name,
				runIndex: this.runIndex,
				outputIndex: this.currentOutputIndex,
				index,
				key,
			};
		},
		getOutputName(outputIndex: number) {
			if (this.node === null) {
				return outputIndex + 1;
			}

			const nodeType = this.nodeType;
			if (!nodeType || !nodeType.outputNames || nodeType.outputNames.length <= outputIndex) {
				return outputIndex + 1;
			}

			return nodeType.outputNames[outputIndex];
		},
		refreshDataSize() {
			// Hide by default the data from being displayed
			this.showData = false;

			// Check how much data there is to display
			const inputData = this.getNodeInputData(this.node, this.runIndex, this.currentOutputIndex);

			const offset = this.pageSize * (this.currentPage - 1);
			const jsonItems = inputData.slice(offset, offset + this.pageSize).map((item) => item.json);

			this.dataSize = JSON.stringify(jsonItems).length;

			if (this.dataSize < this.MAX_DISPLAY_DATA_SIZE) {
				// Data is reasonable small (< 200kb) so display it directly
				this.showData = true;
			}
		},
		onRunIndexChange(run: number) {
			this.$emit('runChange', run);
		},
		enableNode() {
			if (this.node) {
				const updateInformation = {
					name: this.node.name,
					properties: {
						disabled: !this.node.disabled,
					} as IDataObject,
				} as INodeUpdatePropertiesInformation;

				this.workflowsStore.updateNodeProperties(updateInformation);
			}
		},
		setDisplayMode() {
			if (!this.activeNode) return;

			const shouldDisplayHtml =
				this.activeNode.type === HTML_NODE_TYPE &&
				this.activeNode.parameters.operation === 'generateHtmlTemplate';

			if (shouldDisplayHtml) {
				this.ndvStore.setPanelDisplayMode({
					pane: 'output',
					mode: 'html',
				});
			}
		},
	},
	watch: {
		node() {
			this.init();
		},
		hasNodeRun() {
			if (this.paneType === 'output') this.setDisplayMode();
		},
		inputData: {
			handler(data: INodeExecutionData[]) {
				if (this.paneType && data) {
					this.ndvStore.setNDVPanelDataIsEmpty({
						panel: this.paneType as 'input' | 'output',
						isEmpty: data.every((item) => isEmpty(item.json)),
					});
				}
			},
			immediate: true,
			deep: true,
		},
		jsonData(value: IDataObject[]) {
			this.refreshDataSize();
			this.showPinDataDiscoveryTooltip(value);
		},
		binaryData(newData: IBinaryKeyData[], prevData: IBinaryKeyData[]) {
			if (newData.length && !prevData.length && this.displayMode !== 'binary') {
				this.switchToBinary();
			} else if (!newData.length && this.displayMode === 'binary') {
				this.onDisplayModeChange('table');
			}
		},
		currentOutputIndex(branchIndex: number) {
			this.ndvStore.setNDVBranchIndex({
				pane: this.paneType as 'input' | 'output',
				branchIndex,
			});
		},
	},
});
</script>

<style lang="scss" module>
.infoIcon {
	color: var(--color-foreground-dark);
}

.center {
	display: flex;
	height: 100%;
	flex-direction: column;
	align-items: center;
	justify-content: center;
	padding: var(--spacing-s) var(--spacing-s) var(--spacing-xl) var(--spacing-s);
	text-align: center;

	> * {
		max-width: 316px;
		margin-bottom: var(--spacing-2xs);
	}
}

.container {
	position: relative;
	width: 100%;
	height: 100%;
	background-color: var(--color-background-base);
	display: flex;
	flex-direction: column;
}

.pinnedDataCallout {
	border-radius: inherit;
	border-bottom-right-radius: 0;
	border-top: 0;
	border-left: 0;
	border-right: 0;
}

.header {
	display: flex;
	align-items: center;
	margin-bottom: var(--spacing-s);
	padding: var(--spacing-s) var(--spacing-s) 0 var(--spacing-s);
	position: relative;
	overflow-x: auto;
	overflow-y: hidden;
	min-height: calc(30px + var(--spacing-s));

	> *:first-child {
		flex-grow: 1;
	}
}

.dataContainer {
	position: relative;
	height: 100%;
	overflow-y: auto;

	&:hover {
		.actions-group {
			opacity: 1;
		}
	}
}

.dataDisplay {
	position: absolute;
	top: 0;
	left: 0;
	padding: 0 var(--spacing-s) var(--spacing-3xl) var(--spacing-s);
	right: 0;
	overflow-y: auto;
	line-height: var(--font-line-height-xloose);
	word-break: normal;
	height: 100%;
}

.tabs {
	margin-bottom: var(--spacing-s);
}

.itemsCount {
	margin-left: var(--spacing-s);
	margin-bottom: var(--spacing-s);
}

.runSelector {
	max-width: 210px;
	margin-left: var(--spacing-s);
	margin-bottom: var(--spacing-s);
	display: flex;
	align-items: center;

	> * {
		margin-right: var(--spacing-4xs);
	}
}

.pagination {
	width: 100%;
	display: flex;
	justify-content: center;
	align-items: center;
	bottom: 0;
	padding: 5px;
	overflow: auto;
}

.pageSizeSelector {
	text-transform: capitalize;
	max-width: 150px;
	flex: 0 1 auto;
}

.binaryIndex {
	display: block;
	padding: var(--spacing-2xs);
	font-size: var(--font-size-2xs);

	> * {
		display: inline-block;
		width: 30px;
		height: 30px;
		line-height: 30px;
		border-radius: var(--border-radius-base);
		text-align: center;
		background-color: var(--color-foreground-xdark);
		font-weight: var(--font-weight-bold);
		color: var(--color-text-xlight);
	}
}

.binaryRow {
	display: inline-flex;
	font-size: var(--font-size-2xs);
}

.binaryCell {
	display: inline-block;
	width: 300px;
	overflow: hidden;
	background-color: var(--color-foreground-xlight);
	margin-right: var(--spacing-s);
	margin-bottom: var(--spacing-s);
	border-radius: var(--border-radius-base);
	border: var(--border-base);
	padding: var(--spacing-s);
}

.binaryHeader {
	color: $color-primary;
	font-weight: var(--font-weight-bold);
	font-size: 1.2em;
	padding-bottom: var(--spacing-2xs);
	margin-bottom: var(--spacing-2xs);
	border-bottom: 1px solid var(--color-text-light);
}

.binaryButtonContainer {
	margin-top: 1.5em;
	display: flex;
	flex-direction: row;
	justify-content: center;

	> * {
		flex-grow: 0;
		margin-right: var(--spacing-3xs);
	}
}

.binaryValue {
	white-space: initial;
	word-wrap: break-word;
}

.displayModes {
	display: flex;
	justify-content: flex-end;
	flex-grow: 1;
}
.tooltipContain {
	max-width: 240px;
}

.pinDataButton {
	svg {
		transition: transform 0.3s ease;
	}
}

.spinner {
	* {
		color: var(--color-primary);
		min-height: 40px;
		min-width: 40px;
	}

	display: flex;
	justify-content: center;
	margin-bottom: var(--spacing-s);
}

.editMode {
	height: calc(100% - var(--spacing-s));
	display: flex;
	flex-direction: column;
	justify-content: flex-end;
	align-items: flex-end;
	padding-left: var(--spacing-s);
	padding-right: var(--spacing-s);
}

.editModeBody {
	flex: 1 1 auto;
	width: 100%;
	height: 100%;
	overflow: hidden;
}

.editModeFooter {
	display: flex;
	width: 100%;
	justify-content: space-between;
	align-items: center;
	padding-top: var(--spacing-s);
}

.editModeFooterInfotip {
	display: flex;
	flex: 1;
	width: 100%;
}

.editModeActions {
	display: flex;
	justify-content: flex-end;
	align-items: center;
	margin-left: var(--spacing-s);
}

.stretchVertically {
	height: 100%;
}

.uiBlocker {
	border-top-left-radius: 0;
	border-bottom-left-radius: 0;
}
</style><|MERGE_RESOLUTION|>--- conflicted
+++ resolved
@@ -219,11 +219,7 @@
 			</div>
 
 			<div v-else-if="hasNodeRun && isArtificialRecoveredEventItem" :class="$style.center">
-<<<<<<< HEAD
-				<slot name="recovered-Artificial-output-data"></slot>
-=======
 				<slot name="recovered-artifical-output-data"></slot>
->>>>>>> 536d8109
 			</div>
 
 			<div v-else-if="hasNodeRun && hasRunError" :class="$style.stretchVertically">
@@ -496,13 +492,8 @@
 import { genericHelpers } from '@/mixins/genericHelpers';
 import { nodeHelpers } from '@/mixins/nodeHelpers';
 import { pinData } from '@/mixins/pinData';
-<<<<<<< HEAD
 import CodeNodeEditor from '@/components/CodeNodeEditor/CodeNodeEditor.vue';
-import { dataPinningEventBus } from '@/event-bus/data-pinning-event-bus';
-=======
-import { CodeEditor } from '@/components/forms';
 import { dataPinningEventBus } from '@/event-bus';
->>>>>>> 536d8109
 import { clearJsonKey, executionDataToJson, stringSizeInBytes } from '@/utils';
 import { isEmpty } from '@/utils';
 import { useWorkflowsStore } from '@/stores/workflows';
