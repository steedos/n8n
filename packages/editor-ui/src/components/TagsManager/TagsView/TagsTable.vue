--- conflicted
+++ resolved
@@ -56,13 +56,8 @@
 						<n8n-button :label="$locale.baseText('tagsTable.deleteTag')" @click.stop="apply" :loading="isSaving" />
 					</div>
 					<div class="ops main" v-else-if="!scope.row.disable">
-<<<<<<< HEAD
-						<n8n-icon-button title="Edit Tag" @click.stop="enableUpdate(scope.row)" icon="pen" />
-						<n8n-icon-button v-if="scope.row.canDelete" title="Delete Tag" @click.stop="enableDelete(scope.row)" icon="trash" />
-=======
 						<n8n-icon-button :title="$locale.baseText('tagsTable.editTag')" @click.stop="enableUpdate(scope.row)" icon="pen" />
-						<n8n-icon-button :title="$locale.baseText('tagsTable.deleteTag')" @click.stop="enableDelete(scope.row)" icon="trash" />
->>>>>>> de971de2
+						<n8n-icon-button v-if="scope.row.canDelete" :title="$locale.baseText('tagsTable.deleteTag')" @click.stop="enableDelete(scope.row)" icon="trash" />
 					</div>
 				</transition>
 			</template>
