--- conflicted
+++ resolved
@@ -46,11 +46,8 @@
 import { useTemplatesStore } from './stores/templates';
 import { useNodeTypesStore } from './stores/nodeTypes';
 import { historyHelper } from '@/mixins/history';
-<<<<<<< HEAD
 import { extendExternalHooks } from '@/mixins/externalHooks';
-=======
 import { newVersions } from '@/mixins/newVersions';
->>>>>>> 71c349b0
 
 export default mixins(newVersions, showMessage, userHelpers, restApi, historyHelper).extend({
 	name: 'App',
@@ -101,13 +98,13 @@
 		},
 		async initHooks(): Promise<void> {
 			if (this.settingsStore.isCloudDeployment) {
-				import('./hooks/cloud').then(({ n8nCloudHooks }) => {
+				await import('./hooks/cloud').then(({ n8nCloudHooks }) => {
 					extendExternalHooks(n8nCloudHooks);
 				});
 			}
 
 			if (this.settingsStore.isTelemetryEnabled) {
-				import('./hooks/posthog').then(({ n8nPosthogHooks }) => {
+				await import('./hooks/posthog').then(({ n8nPosthogHooks }) => {
 					extendExternalHooks(n8nPosthogHooks);
 				});
 			}
