--- conflicted
+++ resolved
@@ -278,12 +278,8 @@
 
 // Simple version of n8n-workflow.Workflow
 export interface IWorkflowData {
-<<<<<<< HEAD
-	id?: string | number;
+	id?: string;
 	version?: string | number;
-=======
-	id?: string;
->>>>>>> 54266907
 	name?: string;
 	active?: boolean;
 	nodes: INode[];
