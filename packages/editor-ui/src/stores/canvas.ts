import { computed, ref } from 'vue';
import { defineStore } from 'pinia';
import { jsPlumb } from 'jsplumb';
import { v4 as uuid } from 'uuid';
import normalizeWheel from 'normalize-wheel';
import { useWorkflowsStore } from '@/stores/workflows';
import { useNodeTypesStore } from '@/stores/nodeTypes';
import { useUIStore } from '@/stores/ui';
import { INodeUi, XYPosition } from '@/Interface';
import {
	scaleBigger,
	scaleReset,
	scaleSmaller,
} from '@/utils';
import { START_NODE_TYPE } from '@/constants';
<<<<<<< HEAD
import type { BrowserJsPlumbInstance } from '@jsplumb/browser-ui';
import { newInstance as newJsPlumbInstance } from "@jsplumb/browser-ui";
import { N8nPlusEndpointHandler } from '@/plugins/endpoints/N8nPlusEndpointType';
import * as N8nPlusEndpointRenderer from '@/plugins/endpoints/N8nPlusEndpointRenderer';
import { N8nConnector } from '@/plugins/connectors/N8nCustomConnector';
import { EndpointFactory, Connectors } from '@jsplumb/core';

// import '@/plugins/N8nCustomConnectorType';
// import '@/plugins/PlusEndpointType';
// import * as jsPlumbBrowserUI from "@jsplumb/browser-ui";
=======
import '@/plugins/N8nCustomConnectorType';
import '@/plugins/PlusEndpointType';
import { DEFAULT_PLACEHOLDER_TRIGGER_BUTTON, getMidCanvasPosition, getNewNodePosition, getZoomToFit, PLACEHOLDER_TRIGGER_NODE_SIZE } from '@/utils/nodeViewUtils';
>>>>>>> 3fc2d7cc

export const useCanvasStore = defineStore('canvas', () => {
	const workflowStore = useWorkflowsStore();
	const nodeTypesStore = useNodeTypesStore();
	const uiStore = useUIStore();
	console.log('Before');
	const newInstance = ref<BrowserJsPlumbInstance>();
	// console.log("🚀 ~ file: canvas.ts ~ line 21 ~ useCanvasStore ~ jsPlumbInstanceNew", jsPlumbInstanceNew);
	const jsPlumbInstance = jsPlumb.getInstance();

	const nodes = computed<INodeUi[]>(() => workflowStore.allNodes);
	const triggerNodes = computed<INodeUi[]>(
		() => nodes.value.filter(
				node => node.type === START_NODE_TYPE || nodeTypesStore.isTriggerNode(node.type),
			),
	);
	const isDemo = ref<boolean>(false);
	const nodeViewScale = ref<number>(1);
	const canvasAddButtonPosition = ref<XYPosition>([1, 1]);

	Connectors.register(N8nConnector.type, N8nConnector);
	N8nPlusEndpointRenderer.register();
	EndpointFactory.registerHandler(N8nPlusEndpointHandler);

	const setRecenteredCanvasAddButtonPosition = (offset?: XYPosition) => {
		const position = getMidCanvasPosition(nodeViewScale.value, offset || [0, 0]);

		position[0] -= PLACEHOLDER_TRIGGER_NODE_SIZE / 2;
		position[1] -= PLACEHOLDER_TRIGGER_NODE_SIZE / 2;

		canvasAddButtonPosition.value = getNewNodePosition(nodes.value, position);
	};

	const getPlaceholderTriggerNodeUI = (): INodeUi => {
		setRecenteredCanvasAddButtonPosition();

		return {
			id: uuid(),
			...DEFAULT_PLACEHOLDER_TRIGGER_BUTTON,
			position: canvasAddButtonPosition.value,
		};
	};

	const getNodesWithPlaceholderNode = (): INodeUi[] =>
		triggerNodes.value.length > 0 ? nodes.value : [getPlaceholderTriggerNodeUI(), ...nodes.value];

	const setZoomLevel = (zoomLevel: number, offset: XYPosition) => {
		nodeViewScale.value = zoomLevel;
		jsPlumbInstance.setZoom(zoomLevel);
		uiStore.nodeViewOffsetPosition = offset;
	};

	const resetZoom = () => {
		const {scale, offset} = scaleReset({
			scale: nodeViewScale.value,
			offset: uiStore.nodeViewOffsetPosition,
		});
		setZoomLevel(scale, offset);
	};

	const zoomIn = () => {
		const {scale, offset} = scaleBigger({
			scale: nodeViewScale.value,
			offset: uiStore.nodeViewOffsetPosition,
		});
		setZoomLevel(scale, offset);
	};

	const zoomOut = () => {
		const {scale, offset} = scaleSmaller({
			scale: nodeViewScale.value,
			offset: uiStore.nodeViewOffsetPosition,
		});
		setZoomLevel(scale, offset);
	};

	const zoomToFit = () => {
		const nodes = getNodesWithPlaceholderNode();
		if (!nodes.length) { // some unknown workflow executions
			return;
		}
		const {zoomLevel, offset} = getZoomToFit(nodes, !isDemo.value);
		setZoomLevel(zoomLevel, offset);
	};

	const wheelMoveWorkflow = (e: WheelEvent) => {
		const normalized = normalizeWheel(e);
		const offsetPosition = uiStore.nodeViewOffsetPosition;
		const nodeViewOffsetPositionX = offsetPosition[0] - (e.shiftKey ? normalized.pixelY : normalized.pixelX);
		const nodeViewOffsetPositionY = offsetPosition[1] - (e.shiftKey ? normalized.pixelX : normalized.pixelY);
		uiStore.nodeViewOffsetPosition = [nodeViewOffsetPositionX, nodeViewOffsetPositionY];
	};

	const wheelScroll = (e: WheelEvent) => {
		//* Control + scroll zoom
		if (e.ctrlKey) {
			if (e.deltaY > 0) {
				zoomOut();
			} else {
				zoomIn();
			}

			e.preventDefault();
			return;
		}
		wheelMoveWorkflow(e);
	};

	function initInstance(container: Element) {
		newInstance.value = newJsPlumbInstance({
			container,
			connector: N8nConnector.type,
			dragOptions: {
				// drag(params) {
				// 		console.log("🚀 ~ file: NodeView.vue:3314 ~ drag ~ params", params);
				// },
				// beforeStart(params) {
				// 	console.log("🚀 ~ file: NodeView.vue:3314 ~ beforeStart ~ params", params);
				// },
				// stop(params) {
				// 	console.log("🚀 ~ file: NodeView.vue:3314 ~ stop ~ params", params);
				// },
				grid: {w: 20, h: 20},
			},
		});
		window.__plumbInstance = () => newInstance.value;
	}
	return {
		// jsPlumbInstance,
		// jsPlumbInstanceNew,
		isDemo,
		nodeViewScale,
		canvasAddButtonPosition,
		setRecenteredCanvasAddButtonPosition,
		getNodesWithPlaceholderNode,
		setZoomLevel,
		resetZoom,
		zoomIn,
		zoomOut,
		zoomToFit,
		wheelScroll,
		initInstance,
		newInstance,
	};
});<|MERGE_RESOLUTION|>--- conflicted
+++ resolved
@@ -1,6 +1,5 @@
 import { computed, ref } from 'vue';
 import { defineStore } from 'pinia';
-import { jsPlumb } from 'jsplumb';
 import { v4 as uuid } from 'uuid';
 import normalizeWheel from 'normalize-wheel';
 import { useWorkflowsStore } from '@/stores/workflows';
@@ -13,22 +12,18 @@
 	scaleSmaller,
 } from '@/utils';
 import { START_NODE_TYPE } from '@/constants';
-<<<<<<< HEAD
 import type { BrowserJsPlumbInstance } from '@jsplumb/browser-ui';
 import { newInstance as newJsPlumbInstance } from "@jsplumb/browser-ui";
 import { N8nPlusEndpointHandler } from '@/plugins/endpoints/N8nPlusEndpointType';
 import * as N8nPlusEndpointRenderer from '@/plugins/endpoints/N8nPlusEndpointRenderer';
 import { N8nConnector } from '@/plugins/connectors/N8nCustomConnector';
 import { EndpointFactory, Connectors } from '@jsplumb/core';
-
+//
 // import '@/plugins/N8nCustomConnectorType';
 // import '@/plugins/PlusEndpointType';
 // import * as jsPlumbBrowserUI from "@jsplumb/browser-ui";
-=======
-import '@/plugins/N8nCustomConnectorType';
-import '@/plugins/PlusEndpointType';
-import { DEFAULT_PLACEHOLDER_TRIGGER_BUTTON, getMidCanvasPosition, getNewNodePosition, getZoomToFit, PLACEHOLDER_TRIGGER_NODE_SIZE } from '@/utils/nodeViewUtils';
->>>>>>> 3fc2d7cc
+// import '@/plugins/N8nCustomConnectorType';
+import { DEFAULT_PLACEHOLDER_TRIGGER_BUTTON, getMidCanvasPosition, getNewNodePosition, getZoomToFit, PLACEHOLDER_TRIGGER_NODE_SIZE, CONNECTOR_FLOWCHART_TYPE } from '@/utils/nodeViewUtils';
 
 export const useCanvasStore = defineStore('canvas', () => {
 	const workflowStore = useWorkflowsStore();
@@ -37,7 +32,7 @@
 	console.log('Before');
 	const newInstance = ref<BrowserJsPlumbInstance>();
 	// console.log("🚀 ~ file: canvas.ts ~ line 21 ~ useCanvasStore ~ jsPlumbInstanceNew", jsPlumbInstanceNew);
-	const jsPlumbInstance = jsPlumb.getInstance();
+	// const jsPlumbInstance = jsPlumb.getInstance();
 
 	const nodes = computed<INodeUi[]>(() => workflowStore.allNodes);
 	const triggerNodes = computed<INodeUi[]>(
@@ -50,8 +45,8 @@
 	const canvasAddButtonPosition = ref<XYPosition>([1, 1]);
 
 	Connectors.register(N8nConnector.type, N8nConnector);
-	N8nPlusEndpointRenderer.register();
-	EndpointFactory.registerHandler(N8nPlusEndpointHandler);
+	// N8nPlusEndpointRenderer.register();
+	// EndpointFactory.registerHandler(N8nPlusEndpointHandler);
 
 	const setRecenteredCanvasAddButtonPosition = (offset?: XYPosition) => {
 		const position = getMidCanvasPosition(nodeViewScale.value, offset || [0, 0]);
@@ -77,7 +72,7 @@
 
 	const setZoomLevel = (zoomLevel: number, offset: XYPosition) => {
 		nodeViewScale.value = zoomLevel;
-		jsPlumbInstance.setZoom(zoomLevel);
+		// jsPlumbInstance.setZoom(zoomLevel);
 		uiStore.nodeViewOffsetPosition = offset;
 	};
 
@@ -140,7 +135,7 @@
 	function initInstance(container: Element) {
 		newInstance.value = newJsPlumbInstance({
 			container,
-			connector: N8nConnector.type,
+			connector: CONNECTOR_FLOWCHART_TYPE,
 			dragOptions: {
 				// drag(params) {
 				// 		console.log("🚀 ~ file: NodeView.vue:3314 ~ drag ~ params", params);
