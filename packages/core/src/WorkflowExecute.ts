/* eslint-disable @typescript-eslint/prefer-optional-chain */
/* eslint-disable no-await-in-loop */
/* eslint-disable no-labels */
/* eslint-disable @typescript-eslint/no-non-null-assertion */
/* eslint-disable @typescript-eslint/no-unsafe-member-access */
/* eslint-disable @typescript-eslint/no-unsafe-assignment */
/* eslint-disable no-continue */
/* eslint-disable no-prototype-builtins */
/* eslint-disable no-restricted-syntax */
/* eslint-disable no-param-reassign */
/* eslint-disable @typescript-eslint/prefer-nullish-coalescing */
import PCancelable from 'p-cancelable';

import {
	ExecutionError,
	IConnection,
	IDataObject,
	IExecuteData,
	INode,
	INodeConnections,
	INodeExecutionData,
	INodeType,
	IPinData,
	IRun,
	IRunData,
	IRunExecutionData,
	ISourceData,
	ITaskData,
	ITaskDataConnections,
	ITaskDataConnectionsSource,
	IWaitingForExecution,
	IWaitingForExecutionSource,
	IWorkflowExecuteAdditionalData,
	LoggerProxy as Logger,
	NodeApiError,
	NodeHelpers,
	NodeOperationError,
	Workflow,
	WorkflowExecuteMode,
	WorkflowOperationError,
} from 'n8n-workflow';
import get from 'lodash.get';
import * as NodeExecuteFunctions from './NodeExecuteFunctions';

export class WorkflowExecute {
	runExecutionData: IRunExecutionData;

	private additionalData: IWorkflowExecuteAdditionalData;

	private mode: WorkflowExecuteMode;

	constructor(
		additionalData: IWorkflowExecuteAdditionalData,
		mode: WorkflowExecuteMode,
		runExecutionData?: IRunExecutionData,
	) {
		this.additionalData = additionalData;
		this.mode = mode;
		this.runExecutionData = runExecutionData || {
			startData: {},
			resultData: {
				runData: {},
				pinData: {},
			},
			executionData: {
				contextData: {},
				nodeExecutionStack: [],
				waitingExecution: {},
				waitingExecutionSource: {},
			},
		};
	}

	/**
	 * Executes the given workflow.
	 *
	 * @param {Workflow} workflow The workflow to execute
	 * @param {INode[]} [startNodes] Node to start execution from
	 * @param {string} [destinationNode] Node to stop execution at
	 */
	// IMPORTANT: Do not add "async" to this function, it will then convert the
	//            PCancelable to a regular Promise and does so not allow canceling
	//            active executions anymore
	// eslint-disable-next-line @typescript-eslint/promise-function-async
	run(
		workflow: Workflow,
		startNode?: INode,
		destinationNode?: string,
		pinData?: IPinData,
	): PCancelable<IRun> {
		// Get the nodes to start workflow execution from
		startNode = startNode || workflow.getStartNode(destinationNode);

		if (startNode === undefined) {
			throw new Error('No node to start the workflow from could be found!');
		}

		// If a destination node is given we only run the direct parent nodes and no others
		let runNodeFilter: string[] | undefined;
		if (destinationNode) {
			runNodeFilter = workflow.getParentNodes(destinationNode);
			runNodeFilter.push(destinationNode);
		}

		// Initialize the data of the start nodes
		const nodeExecutionStack: IExecuteData[] = [
			{
				node: startNode,
				data: {
					main: [
						[
							{
								json: {},
							},
						],
					],
				},
				source: null,
			},
		];

		this.runExecutionData = {
			startData: {
				destinationNode,
				runNodeFilter,
			},
			resultData: {
				runData: {},
				pinData,
			},
			executionData: {
				contextData: {},
				nodeExecutionStack,
				waitingExecution: {},
				waitingExecutionSource: {},
			},
		};

		return this.processRunExecutionData(workflow);
	}

	/**
	 * Executes the given workflow but only
	 *
	 * @param {Workflow} workflow The workflow to execute
	 * @param {string[]} startNodes Nodes to start execution from
	 * @param {string} destinationNode Node to stop execution at
	 */
	// IMPORTANT: Do not add "async" to this function, it will then convert the
	//            PCancelable to a regular Promise and does so not allow canceling
	//            active executions anymore
	// eslint-disable-next-line @typescript-eslint/promise-function-async
	runPartialWorkflow(
		workflow: Workflow,
		runData: IRunData,
		startNodes: string[],
		destinationNode: string,
		pinData?: IPinData,
	): PCancelable<IRun> {
		let incomingNodeConnections: INodeConnections | undefined;
		let connection: IConnection;

		const runIndex = 0;

		// Initialize the nodeExecutionStack and waitingExecution with
		// the data from runData
		const nodeExecutionStack: IExecuteData[] = [];
		const waitingExecution: IWaitingForExecution = {};
		const waitingExecutionSource: IWaitingForExecutionSource = {};
		for (const startNode of startNodes) {
			incomingNodeConnections = workflow.connectionsByDestinationNode[startNode];

			const incomingData: INodeExecutionData[][] = [];
			let incomingSourceData: ITaskDataConnectionsSource | null = null;

			if (incomingNodeConnections === undefined) {
				// If it has no incoming data add the default empty data
				incomingData.push([
					{
						json: {},
					},
				]);
			} else {
				// Get the data of the incoming connections
				incomingSourceData = { main: [] };
				for (const connections of incomingNodeConnections.main) {
					for (let inputIndex = 0; inputIndex < connections.length; inputIndex++) {
						connection = connections[inputIndex];

						const node = workflow.getNode(connection.node);

						if (node?.disabled) continue;

						if (node && pinData && pinData[node.name]) {
							incomingData.push(pinData[node.name]);
						} else {
							incomingData.push(
								// eslint-disable-next-line @typescript-eslint/no-non-null-assertion
								runData[connection.node][runIndex].data![connection.type][connection.index]!,
							);
						}

						incomingSourceData.main.push({
							previousNode: connection.node,
						});
					}
				}
			}

			const executeData: IExecuteData = {
				node: workflow.getNode(startNode) as INode,
				data: {
					main: incomingData,
				},
				source: incomingSourceData,
			};

			nodeExecutionStack.push(executeData);

			// Check if the destinationNode has to be added as waiting
			// because some input data is already fully available
			incomingNodeConnections = workflow.connectionsByDestinationNode[destinationNode];
			if (incomingNodeConnections !== undefined) {
				for (const connections of incomingNodeConnections.main) {
					for (let inputIndex = 0; inputIndex < connections.length; inputIndex++) {
						connection = connections[inputIndex];

						if (waitingExecution[destinationNode] === undefined) {
							waitingExecution[destinationNode] = {};
							waitingExecutionSource[destinationNode] = {};
						}
						if (waitingExecution[destinationNode][runIndex] === undefined) {
							waitingExecution[destinationNode][runIndex] = {};
							waitingExecutionSource[destinationNode][runIndex] = {};
						}
						if (waitingExecution[destinationNode][runIndex][connection.type] === undefined) {
							waitingExecution[destinationNode][runIndex][connection.type] = [];
							waitingExecutionSource[destinationNode][runIndex][connection.type] = [];
						}

						if (runData[connection.node] !== undefined) {
							// Input data exists so add as waiting
							// incomingDataDestination.push(runData[connection.node!][runIndex].data![connection.type][connection.index]);
							waitingExecution[destinationNode][runIndex][connection.type].push(
								runData[connection.node][runIndex].data![connection.type][connection.index],
							);
							waitingExecutionSource[destinationNode][runIndex][connection.type].push({
								previousNode: connection.node,
								previousNodeOutput: connection.index || undefined,
								previousNodeRun: runIndex || undefined,
							} as ISourceData);
						} else {
							waitingExecution[destinationNode][runIndex][connection.type].push(null);
							waitingExecutionSource[destinationNode][runIndex][connection.type].push(null);
						}
					}
				}
			}
		}

		// Only run the parent nodes and no others
		let runNodeFilter: string[] | undefined;
		// eslint-disable-next-line prefer-const
		runNodeFilter = workflow
			.getParentNodes(destinationNode)
			.filter((parentNodeName) => !workflow.getNode(parentNodeName)?.disabled);

		runNodeFilter.push(destinationNode);

		this.runExecutionData = {
			startData: {
				destinationNode,
				runNodeFilter,
			},
			resultData: {
				runData,
				pinData,
			},
			executionData: {
				contextData: {},
				nodeExecutionStack,
				waitingExecution,
				waitingExecutionSource,
			},
		};

		return this.processRunExecutionData(workflow);
	}

	/**
	 * Executes the hook with the given name
	 *
	 */
	// eslint-disable-next-line @typescript-eslint/no-explicit-any
	async executeHook(hookName: string, parameters: any[]): Promise<void> {
		if (this.additionalData.hooks === undefined) {
			return;
		}

		// eslint-disable-next-line consistent-return
		return this.additionalData.hooks.executeHookFunctions(hookName, parameters);
	}

	/**
	 * Checks the incoming connection does not receive any data
	 */
	incomingConnectionIsEmpty(
		runData: IRunData,
		inputConnections: IConnection[],
		runIndex: number,
	): boolean {
		// for (const inputConnection of workflow.connectionsByDestinationNode[nodeToAdd].main[0]) {
		for (const inputConnection of inputConnections) {
			const nodeIncomingData = get(
				runData,
				`[${inputConnection.node}][${runIndex}].data.main[${inputConnection.index}]`,
			);
			if (nodeIncomingData !== undefined && (nodeIncomingData as object[]).length !== 0) {
				return false;
			}
		}
		return true;
	}

	addNodeToBeExecuted(
		workflow: Workflow,
		connectionData: IConnection,
		outputIndex: number,
		parentNodeName: string,
		nodeSuccessData: INodeExecutionData[][],
		runIndex: number,
	): void {
		let stillDataMissing = false;

		// Check if node has multiple inputs as then we have to wait for all input data
		// to be present before we can add it to the node-execution-stack
		if (workflow.connectionsByDestinationNode[connectionData.node].main.length > 1) {
			// Node has multiple inputs
			let nodeWasWaiting = true;

			if (!this.runExecutionData.executionData!.waitingExecutionSource) {
				this.runExecutionData.executionData!.waitingExecutionSource = {};
			}

			// Check if there is already data for the node
			if (
				this.runExecutionData.executionData!.waitingExecution[connectionData.node] === undefined
			) {
				// Node does not have data yet so create a new empty one
				this.runExecutionData.executionData!.waitingExecution[connectionData.node] = {};
				this.runExecutionData.executionData!.waitingExecutionSource[connectionData.node] = {};
				nodeWasWaiting = false;
			}
			if (
				this.runExecutionData.executionData!.waitingExecution[connectionData.node][runIndex] ===
				undefined
			) {
				// Node does not have data for runIndex yet so create also empty one and init it
				this.runExecutionData.executionData!.waitingExecution[connectionData.node][runIndex] = {
					main: [],
				};
				this.runExecutionData.executionData!.waitingExecutionSource[connectionData.node][runIndex] =
					{
						main: [],
					};
				for (
					let i = 0;
					i < workflow.connectionsByDestinationNode[connectionData.node].main.length;
					i++
				) {
					this.runExecutionData.executionData!.waitingExecution[connectionData.node][
						runIndex
					].main.push(null);

					this.runExecutionData.executionData!.waitingExecutionSource[connectionData.node][
						runIndex
					].main.push(null);
				}
			}

			// Add the new data
			if (nodeSuccessData === null) {
				this.runExecutionData.executionData!.waitingExecution[connectionData.node][runIndex].main[
					connectionData.index
				] = null;
				this.runExecutionData.executionData!.waitingExecutionSource[connectionData.node][
					runIndex
				].main[connectionData.index] = null;
			} else {
				this.runExecutionData.executionData!.waitingExecution[connectionData.node][runIndex].main[
					connectionData.index
				] = nodeSuccessData[outputIndex];
				this.runExecutionData.executionData!.waitingExecutionSource[connectionData.node][
					runIndex
				].main[connectionData.index] = {
					previousNode: parentNodeName,
					previousNodeOutput: outputIndex || undefined,
					previousNodeRun: runIndex || undefined,
				};
			}

			// Check if all data exists now
			let thisExecutionData: INodeExecutionData[] | null;
			let allDataFound = true;
			for (
				let i = 0;
				i <
				this.runExecutionData.executionData!.waitingExecution[connectionData.node][runIndex].main
					.length;
				i++
			) {
				thisExecutionData =
					this.runExecutionData.executionData!.waitingExecution[connectionData.node][runIndex].main[
						i
					];
				if (thisExecutionData === null) {
					allDataFound = false;
					break;
				}
			}

			if (allDataFound) {
				// All data exists for node to be executed
				// So add it to the execution stack

				const executionStackItem = {
					node: workflow.nodes[connectionData.node],
					data: this.runExecutionData.executionData!.waitingExecution[connectionData.node][
						runIndex
					],
					source:
						this.runExecutionData.executionData!.waitingExecutionSource[connectionData.node][
							runIndex
						],
				} as IExecuteData;

				if (
					this.runExecutionData.executionData!.waitingExecutionSource !== null &&
					this.runExecutionData.executionData!.waitingExecutionSource !== undefined
				) {
					executionStackItem.source =
						this.runExecutionData.executionData!.waitingExecutionSource[connectionData.node][
							runIndex
						];
				}

				this.runExecutionData.executionData!.nodeExecutionStack.push(executionStackItem);

				// Remove the data from waiting
				delete this.runExecutionData.executionData!.waitingExecution[connectionData.node][runIndex];
				delete this.runExecutionData.executionData!.waitingExecutionSource[connectionData.node][
					runIndex
				];

				if (
					Object.keys(this.runExecutionData.executionData!.waitingExecution[connectionData.node])
						.length === 0
				) {
					// No more data left for the node so also delete that one
					delete this.runExecutionData.executionData!.waitingExecution[connectionData.node];
					delete this.runExecutionData.executionData!.waitingExecutionSource[connectionData.node];
				}
				return;
			}
			stillDataMissing = true;

			if (!nodeWasWaiting) {
				// Get a list of all the output nodes that we can check for siblings easier
				const checkOutputNodes = [];
				// eslint-disable-next-line @typescript-eslint/no-for-in-array
				for (const outputIndexParent in workflow.connectionsBySourceNode[parentNodeName].main) {
					if (
						!workflow.connectionsBySourceNode[parentNodeName].main.hasOwnProperty(outputIndexParent)
					) {
						continue;
					}
					for (const connectionDataCheck of workflow.connectionsBySourceNode[parentNodeName].main[
						outputIndexParent
					]) {
						checkOutputNodes.push(connectionDataCheck.node);
					}
				}

				// Node was not on "waitingExecution" so it is the first time it gets
				// checked. So we have to go through all the inputs and check if they
				// are already on the list to be processed.
				// If that is not the case add it.
				for (
					let inputIndex = 0;
					inputIndex < workflow.connectionsByDestinationNode[connectionData.node].main.length;
					inputIndex++
				) {
					for (const inputData of workflow.connectionsByDestinationNode[connectionData.node].main[
						inputIndex
					]) {
						if (inputData.node === parentNodeName) {
							// Is the node we come from so its data will be available for sure
							continue;
						}

						const executionStackNodes = this.runExecutionData.executionData!.nodeExecutionStack.map(
							(stackData) => stackData.node.name,
						);

						// Check if that node is also an output connection of the
						// previously processed one
						if (inputData.node !== parentNodeName && checkOutputNodes.includes(inputData.node)) {
							// So the parent node will be added anyway which
							// will then process this node next. So nothing to do
							// unless the incoming data of the node is empty
							// because then it would not be executed
							if (
								!this.incomingConnectionIsEmpty(
									this.runExecutionData.resultData.runData,
									workflow.connectionsByDestinationNode[inputData.node].main[0],
									runIndex,
								)
							) {
								continue;
							}
						}

						// Check if it is already in the execution stack
						if (executionStackNodes.includes(inputData.node)) {
							// Node is already on the list to be executed
							// so there is nothing to do
							continue;
						}

						// Check if node got processed already
						if (this.runExecutionData.resultData.runData[inputData.node] !== undefined) {
							// Node got processed already so no need to add it
							continue;
						}

						if (workflow.version === 2) {
							// Workflows with version 2 do not automatically go back and add nodes of inputs
							continue;
						}

						// Check if any of the parent nodes does not have any inputs. That
						// would mean that it has to get added to the list of nodes to process.
						const parentNodes = workflow.getParentNodes(inputData.node, 'main', -1);
						let nodeToAdd: string | undefined = inputData.node;
						parentNodes.push(inputData.node);
						parentNodes.reverse();

						for (const parentNode of parentNodes) {
							// Check if that node is also an output connection of the
							// previously processed one
							if (inputData.node !== parentNode && checkOutputNodes.includes(parentNode)) {
								// So the parent node will be added anyway which
								// will then process this node next. So nothing to do.
								nodeToAdd = undefined;
								break;
							}

							// Check if it is already in the execution stack
							if (executionStackNodes.includes(parentNode)) {
								// Node is already on the list to be executed
								// so there is nothing to do
								nodeToAdd = undefined;
								break;
							}

							// Check if node got processed already
							if (this.runExecutionData.resultData.runData[parentNode] !== undefined) {
								// Node got processed already so we can use the
								// output data as input of this node
								break;
							}

							nodeToAdd = parentNode;
						}
						const parentNodesNodeToAdd = workflow.getParentNodes(nodeToAdd as string);
						if (
							parentNodesNodeToAdd.includes(parentNodeName) &&
							nodeSuccessData[outputIndex].length === 0
						) {
							// We do not add the node if there is no input data and the node that should be connected
							// is a child of the parent node. Because else it would run a node even though it should be
							// specifically not run, as it did not receive any data.
							nodeToAdd = undefined;
						}

						if (nodeToAdd === undefined) {
							// No node has to get added so process
							continue;
						}

						let addEmptyItem = false;

						if (workflow.connectionsByDestinationNode[nodeToAdd] === undefined) {
							// Add empty item if the node does not have any input connections
							addEmptyItem = true;
						} else if (
							this.incomingConnectionIsEmpty(
								this.runExecutionData.resultData.runData,
								workflow.connectionsByDestinationNode[nodeToAdd].main[0],
								runIndex,
							)
						) {
							// Add empty item also if the input data is empty
							addEmptyItem = true;
						}

						if (addEmptyItem) {
							// Add only node if it does not have any inputs because else it will
							// be added by its input node later anyway.
							this.runExecutionData.executionData!.nodeExecutionStack.push({
								node: workflow.getNode(nodeToAdd) as INode,
								data: {
									main: [
										[
											{
												json: {},
											},
										],
									],
								},
								source: {
									main: [
										{
											previousNode: parentNodeName,
											previousNodeOutput: outputIndex || undefined,
											previousNodeRun: runIndex || undefined,
										},
									],
								},
							});
						}
					}
				}
			}
		}

		// Make sure the array has all the values
		const connectionDataArray: Array<INodeExecutionData[] | null> = [];
		for (let i: number = connectionData.index; i >= 0; i--) {
			connectionDataArray[i] = null;
		}

		// Add the data of the current execution
		if (nodeSuccessData === null) {
			connectionDataArray[connectionData.index] = null;
		} else {
			connectionDataArray[connectionData.index] = nodeSuccessData[outputIndex];
		}

		if (stillDataMissing) {
			// Additional data is needed to run node so add it to waiting
			if (
				!this.runExecutionData.executionData!.waitingExecution.hasOwnProperty(connectionData.node)
			) {
				this.runExecutionData.executionData!.waitingExecution[connectionData.node] = {};
			}
			this.runExecutionData.executionData!.waitingExecution[connectionData.node][runIndex] = {
				main: connectionDataArray,
			};
		} else {
			// All data is there so add it directly to stack
			this.runExecutionData.executionData!.nodeExecutionStack.push({
				node: workflow.nodes[connectionData.node],
				data: {
					main: connectionDataArray,
				},
				source: {
					main: [
						{
							previousNode: parentNodeName,
							previousNodeOutput: outputIndex || undefined,
							previousNodeRun: runIndex || undefined,
						},
					],
				},
			});
		}
	}

	/**
	 * Runs the given execution data.
	 *
	 */
	// IMPORTANT: Do not add "async" to this function, it will then convert the
	//            PCancelable to a regular Promise and does so not allow canceling
	//            active executions anymore
	// eslint-disable-next-line @typescript-eslint/promise-function-async
	processRunExecutionData(workflow: Workflow): PCancelable<IRun> {
		Logger.verbose('Workflow execution started', { workflowId: workflow.id });

		const startedAt = new Date();

		const startNode = this.runExecutionData.executionData!.nodeExecutionStack[0].node.name;

		let destinationNode: string | undefined;
		if (this.runExecutionData.startData && this.runExecutionData.startData.destinationNode) {
			destinationNode = this.runExecutionData.startData.destinationNode;
		}

		const pinDataNodeNames = Object.keys(this.runExecutionData.resultData.pinData ?? {});

		const workflowIssues = workflow.checkReadyForExecution({
			startNode,
			destinationNode,
			pinDataNodeNames,
		});
		if (workflowIssues !== null) {
			throw new Error(
				'The workflow has issues and can for that reason not be executed. Please fix them first.',
			);
		}

		// Variables which hold temporary data for each node-execution
		let executionData: IExecuteData;
		let executionError: ExecutionError | undefined;
		let executionNode: INode;
		let nodeSuccessData: INodeExecutionData[][] | null | undefined;
		let runIndex: number;
		let startTime: number;
		let taskData: ITaskData;

		if (this.runExecutionData.startData === undefined) {
			this.runExecutionData.startData = {};
		}

		if (this.runExecutionData.waitTill) {
			const lastNodeExecuted = this.runExecutionData.resultData.lastNodeExecuted as string;
			this.runExecutionData.executionData!.nodeExecutionStack[0].node.disabled = true;
			this.runExecutionData.waitTill = undefined;
			this.runExecutionData.resultData.runData[lastNodeExecuted].pop();
		}

		let currentExecutionTry = '';
		let lastExecutionTry = '';
		let closeFunction: Promise<void> | undefined;

		return new PCancelable(async (resolve, reject, onCancel) => {
			let gotCancel = false;

			onCancel.shouldReject = false;
			onCancel(() => {
				gotCancel = true;
			});

			const returnPromise = (async () => {
				try {
					await this.executeHook('workflowExecuteBefore', [workflow]);
				} catch (error) {
					// Set the error that it can be saved correctly
					executionError = {
						...(error as NodeOperationError | NodeApiError),
						message: (error as NodeOperationError | NodeApiError).message,
						stack: (error as NodeOperationError | NodeApiError).stack,
					};

					// Set the incoming data of the node that it can be saved correctly
					// eslint-disable-next-line prefer-destructuring
					executionData = this.runExecutionData.executionData!.nodeExecutionStack[0];
					this.runExecutionData.resultData = {
						runData: {
							[executionData.node.name]: [
								{
									startTime,
									executionTime: new Date().getTime() - startTime,
									data: {
										main: executionData.data.main,
									} as ITaskDataConnections,
									source: [],
								},
							],
						},
						lastNodeExecuted: executionData.node.name,
						error: executionError,
					};

					throw error;
				}

				executionLoop: while (
					this.runExecutionData.executionData!.nodeExecutionStack.length !== 0
				) {
					if (
						this.additionalData.executionTimeoutTimestamp !== undefined &&
						Date.now() >= this.additionalData.executionTimeoutTimestamp
					) {
						gotCancel = true;
					}

					if (gotCancel) {
						return Promise.resolve();
					}

					nodeSuccessData = null;
					executionError = undefined;
					executionData =
						this.runExecutionData.executionData!.nodeExecutionStack.shift() as IExecuteData;
					executionNode = executionData.node;

					// Update the pairedItem information on items
					const newTaskDataConnections: ITaskDataConnections = {};
					for (const inputName of Object.keys(executionData.data)) {
						newTaskDataConnections[inputName] = executionData.data[inputName].map(
							(input, inputIndex) => {
								if (input === null) {
									return input;
								}

								return input.map((item, itemIndex) => {
									return {
										...item,
										pairedItem: {
											item: itemIndex,
											input: inputIndex || undefined,
										},
									};
								});
							},
						);
					}
					executionData.data = newTaskDataConnections;

					Logger.debug(`Start processing node "${executionNode.name}"`, {
						node: executionNode.name,
						workflowId: workflow.id,
					});
					await this.executeHook('nodeExecuteBefore', [executionNode.name]);

					// Get the index of the current run
					runIndex = 0;
					if (this.runExecutionData.resultData.runData.hasOwnProperty(executionNode.name)) {
						runIndex = this.runExecutionData.resultData.runData[executionNode.name].length;
					}

					currentExecutionTry = `${executionNode.name}:${runIndex}`;

					if (currentExecutionTry === lastExecutionTry) {
						throw new Error('Did stop execution because execution seems to be in endless loop.');
					}

					if (
						this.runExecutionData.startData!.runNodeFilter !== undefined &&
						this.runExecutionData.startData!.runNodeFilter.indexOf(executionNode.name) === -1
					) {
						// If filter is set and node is not on filter skip it, that avoids the problem that it executes
						// leafs that are parallel to a selected destinationNode. Normally it would execute them because
						// they have the same parent and it executes all child nodes.
						continue;
					}

					// Check if all the data which is needed to run the node is available
					if (workflow.connectionsByDestinationNode.hasOwnProperty(executionNode.name)) {
						// Check if the node has incoming connections
						if (workflow.connectionsByDestinationNode[executionNode.name].hasOwnProperty('main')) {
							let inputConnections: IConnection[][];
							let connectionIndex: number;

							// eslint-disable-next-line prefer-const
							inputConnections = workflow.connectionsByDestinationNode[executionNode.name].main;

							for (
								connectionIndex = 0;
								connectionIndex < inputConnections.length;
								connectionIndex++
							) {
								if (
									workflow.getHighestNode(executionNode.name, 'main', connectionIndex).length === 0
								) {
									// If there is no valid incoming node (if all are disabled)
									// then ignore that it has inputs and simply execute it as it is without
									// any data
									continue;
								}

								if (!executionData.data.hasOwnProperty('main')) {
									// ExecutionData does not even have the connection set up so can
									// not have that data, so add it again to be executed later
									this.runExecutionData.executionData!.nodeExecutionStack.push(executionData);
									lastExecutionTry = currentExecutionTry;
									continue executionLoop;
								}

<<<<<<< HEAD
								if (workflow.version === 1) {
									// Check if it has the data for all the inputs
									// The most nodes just have one but merge node for example has two and data
									// of both inputs has to be available to be able to process the node.
									if (
										executionData.data.main!.length < connectionIndex ||
										executionData.data.main![connectionIndex] === null
									) {
										// Does not have the data of the connections so add back to stack
										this.runExecutionData.executionData!.nodeExecutionStack.push(executionData);
										lastExecutionTry = currentExecutionTry;

										continue executionLoop;
									}
=======
								// Check if it has the data for all the inputs
								// The most nodes just have one but merge node for example has two and data
								// of both inputs has to be available to be able to process the node.
								if (
									executionData.data.main.length < connectionIndex ||
									executionData.data.main[connectionIndex] === null
								) {
									// Does not have the data of the connections so add back to stack
									this.runExecutionData.executionData!.nodeExecutionStack.push(executionData);
									lastExecutionTry = currentExecutionTry;
									continue executionLoop;
>>>>>>> 54266907
								}
							}
						}
					}

					startTime = new Date().getTime();

					let maxTries = 1;
					if (executionData.node.retryOnFail === true) {
						// TODO: Remove the hardcoded default-values here and also in NodeSettings.vue
						maxTries = Math.min(5, Math.max(2, executionData.node.maxTries || 3));
					}

					let waitBetweenTries = 0;
					if (executionData.node.retryOnFail === true) {
						// TODO: Remove the hardcoded default-values here and also in NodeSettings.vue
						waitBetweenTries = Math.min(
							5000,
							Math.max(0, executionData.node.waitBetweenTries || 1000),
						);
					}

					for (let tryIndex = 0; tryIndex < maxTries; tryIndex++) {
						if (gotCancel) {
							return Promise.resolve();
						}
						try {
							if (tryIndex !== 0) {
								// Reset executionError from previous error try
								executionError = undefined;
								if (waitBetweenTries !== 0) {
									// TODO: Improve that in the future and check if other nodes can
									//       be executed in the meantime
									// eslint-disable-next-line @typescript-eslint/no-shadow
									await new Promise((resolve) => {
										setTimeout(() => {
											resolve(undefined);
										}, waitBetweenTries);
									});
								}
							}

							const { pinData } = this.runExecutionData.resultData;

							if (pinData && !executionNode.disabled && pinData[executionNode.name] !== undefined) {
								const nodePinData = pinData[executionNode.name];

								nodeSuccessData = [nodePinData]; // always zeroth runIndex
							} else {
								Logger.debug(`Running node "${executionNode.name}" started`, {
									node: executionNode.name,
									workflowId: workflow.id,
								});
								const runNodeData = await workflow.runNode(
									executionData,
									this.runExecutionData,
									runIndex,
									this.additionalData,
									NodeExecuteFunctions,
									this.mode,
								);
								nodeSuccessData = runNodeData.data;

								if (workflow.version === 2 && nodeSuccessData) {
									nodeSuccessData = NodeHelpers.cleanupNodeData(nodeSuccessData);
								}

								if (runNodeData.closeFunction) {
									// Explanation why we do this can be found in n8n-workflow/Workflow.ts -> runNode
									// eslint-disable-next-line @typescript-eslint/no-unsafe-call
									closeFunction = runNodeData.closeFunction();
								}
							}

							Logger.debug(`Running node "${executionNode.name}" finished successfully`, {
								node: executionNode.name,
								workflowId: workflow.id,
							});

							if (nodeSuccessData) {
								// Check if the output data contains pairedItem data
								checkOutputData: for (const outputData of nodeSuccessData) {
									if (outputData === null) {
										continue;
									}
									for (const [index, item] of outputData.entries()) {
										if (!item.pairedItem) {
											// The pairedItem data is missing, so check if it can get automatically fixed
											if (
												executionData.data.main.length === 1 &&
												executionData.data.main[0]?.length === 1
											) {
												// The node has one input and one incoming item, so we know
												// that all items must originate from that single
												item.pairedItem = {
													item: 0,
												};
											} else if (
												nodeSuccessData.length === 1 &&
												executionData.data.main.length === 1 &&
												executionData.data.main[0]?.length === nodeSuccessData[0].length
											) {
												// The node has one input and one output. The number of items on both is
												// identical so we can make the reasonable assumption that each of the input
												// items is the origin of the corresponding output items
												item.pairedItem = {
													item: index,
												};
											} else {
												// In all other cases autofixing is not possible
												break checkOutputData;
											}
										}
									}
								}
							}

							if (nodeSuccessData === undefined) {
								// Node did not get executed
								nodeSuccessData = null;
							} else {
								this.runExecutionData.resultData.lastNodeExecuted = executionData.node.name;
							}

							if (nodeSuccessData === null || nodeSuccessData[0][0] === undefined) {
								if (executionData.node.alwaysOutputData === true) {
									nodeSuccessData = nodeSuccessData || [];
									nodeSuccessData[0] = [
										{
											json: {},
										},
									];
								}
							}

							if (nodeSuccessData === null && !this.runExecutionData.waitTill!) {
								// If null gets returned it means that the node did succeed
								// but did not have any data. So the branch should end
								// (meaning the nodes afterwards should not be processed)
								continue executionLoop;
							}

							break;
						} catch (error) {
							this.runExecutionData.resultData.lastNodeExecuted = executionData.node.name;

							executionError = {
								...(error as NodeOperationError | NodeApiError),
								message: (error as NodeOperationError | NodeApiError).message,
								stack: (error as NodeOperationError | NodeApiError).stack,
							};

							Logger.debug(`Running node "${executionNode.name}" finished with error`, {
								node: executionNode.name,
								workflowId: workflow.id,
							});
						}
					}

					// Add the data to return to the user
					// (currently does not get cloned as data does not get changed, maybe later we should do that?!?!)

					if (!this.runExecutionData.resultData.runData.hasOwnProperty(executionNode.name)) {
						this.runExecutionData.resultData.runData[executionNode.name] = [];
					}

					taskData = {
						startTime,
						executionTime: new Date().getTime() - startTime,
						source: !executionData.source ? [] : executionData.source.main,
					};

					if (executionError !== undefined) {
						taskData.error = executionError;

						if (executionData.node.continueOnFail === true) {
							// Workflow should continue running even if node errors
							if (executionData.data.hasOwnProperty('main') && executionData.data.main.length > 0) {
								// Simply get the input data of the node if it has any and pass it through
								// to the next node
								if (executionData.data.main[0] !== null) {
									nodeSuccessData = [executionData.data.main[0]];
								}
							}
						} else {
							// Node execution did fail so add error and stop execution
							this.runExecutionData.resultData.runData[executionNode.name].push(taskData);

							// Add the execution data again so that it can get restarted
							this.runExecutionData.executionData!.nodeExecutionStack.unshift(executionData);

							await this.executeHook('nodeExecuteAfter', [
								executionNode.name,
								taskData,
								this.runExecutionData,
							]);

							break;
						}
					}

					// Merge error information to default output for now
					// As the new nodes can report the errors in
					// the `error` property.
					for (const execution of nodeSuccessData!) {
						for (const lineResult of execution) {
							if (
								lineResult.json !== undefined &&
								lineResult.json.$error !== undefined &&
								lineResult.json.$json !== undefined
							) {
								lineResult.error = lineResult.json.$error as NodeApiError | NodeOperationError;
								lineResult.json = {
									error: (lineResult.json.$error as NodeApiError | NodeOperationError).message,
								};
							} else if (lineResult.error !== undefined) {
								lineResult.json = { error: lineResult.error.message };
							}
						}
					}

					// Node executed successfully. So add data and go on.
					taskData.data = {
						main: nodeSuccessData,
					} as ITaskDataConnections;

					this.runExecutionData.resultData.runData[executionNode.name].push(taskData);

					if (this.runExecutionData.waitTill!) {
						await this.executeHook('nodeExecuteAfter', [
							executionNode.name,
							taskData,
							this.runExecutionData,
						]);

						// Add the node back to the stack that the workflow can start to execute again from that node
						this.runExecutionData.executionData!.nodeExecutionStack.unshift(executionData);

						break;
					}

					if (
						this.runExecutionData.startData &&
						this.runExecutionData.startData.destinationNode &&
						this.runExecutionData.startData.destinationNode === executionNode.name
					) {
						// Before stopping, make sure we are executing hooks so
						// That frontend is notified for example for manual executions.
						await this.executeHook('nodeExecuteAfter', [
							executionNode.name,
							taskData,
							this.runExecutionData,
						]);

						// If destination node is defined and got executed stop execution
						continue;
					}

					// Add the nodes to which the current node has an output connection to that they can
					// be executed next
					if (workflow.connectionsBySourceNode.hasOwnProperty(executionNode.name)) {
						if (workflow.connectionsBySourceNode[executionNode.name].hasOwnProperty('main')) {
							let outputIndex: string;
							let connectionData: IConnection;
							// Iterate over all the outputs

							// Add the nodes to be executed
							// eslint-disable-next-line @typescript-eslint/no-for-in-array
							for (outputIndex in workflow.connectionsBySourceNode[executionNode.name].main) {
								if (
									!workflow.connectionsBySourceNode[executionNode.name].main.hasOwnProperty(
										outputIndex,
									)
								) {
									continue;
								}

								// Iterate over all the different connections of this output
								for (connectionData of workflow.connectionsBySourceNode[executionNode.name].main[
									outputIndex
								]) {
									if (!workflow.nodes.hasOwnProperty(connectionData.node)) {
										return Promise.reject(
											new Error(
												`The node "${executionNode.name}" connects to not found node "${connectionData.node}"`,
											),
										);
									}

									if (
										nodeSuccessData![outputIndex] &&
										(nodeSuccessData![outputIndex].length !== 0 || connectionData.index > 0)
									) {
										// Add the node only if it did execute or if connected to second "optional" input
										this.addNodeToBeExecuted(
											workflow,
											connectionData,
											parseInt(outputIndex, 10),
											executionNode.name,
											nodeSuccessData!,
											runIndex,
										);
									}
								}
							}
						}
					}

					// If we got here, it means that we did not stop executing from manual executions / destination.
					// Execute hooks now to make sure that all hooks are executed properly
					// Await is needed to make sure that we don't fall into concurrency problems
					// When saving node execution data
					await this.executeHook('nodeExecuteAfter', [
						executionNode.name,
						taskData,
						this.runExecutionData,
					]);

					let nodeNames: string[] = Object.keys(
						this.runExecutionData.executionData!.waitingExecution,
					);

					if (
						workflow.version === 2 &&
						this.runExecutionData.executionData!.nodeExecutionStack.length === 0 &&
						nodeNames.length
					) {
						// There are no more nodes in the execution stack. So would normally stop now.
						// For workflows of version 2, go however through and execute the waiting nodes
						// with one missing input, one by one.

						for (let i = 0; i < nodeNames.length; i++) {
							const nodeName = nodeNames[i];

							const node = workflow.getNode(nodeName);
							if (!node) {
								continue;
							}
							const nodeType = workflow.nodeTypes.getByNameAndVersion(
								node.type,
								node.typeVersion,
							) as INodeType;

							// Check if the node is only allowed execute if both inputs received data
							let allInputsRequired = nodeType.description.allInputsRequired;
							if (allInputsRequired !== undefined) {
								if (typeof allInputsRequired === 'string') {
									allInputsRequired = !!workflow.expression.getSimpleParameterValue(
										node,
										allInputsRequired,
										this.mode,
										this.additionalData.timezone,
										{},
									);
								}

								if (allInputsRequired) {
									continue;
								}
							}

							const parentNodes = workflow.getParentNodes(nodeName);

							// Check if input nodes (of same run) got already executed
							// eslint-disable-next-line @typescript-eslint/no-loop-func
							const found = parentNodes.some((value) => nodeNames.includes(value));
							if (found) {
								// Execute node later as one of its dependencies is still outstanding
								continue;
							}

							const runIndexes = Object.keys(
								this.runExecutionData.executionData!.waitingExecution[nodeName],
							).sort();

							const firstRunIndex = parseInt(runIndexes[0]);

							const taskDataMain = this.runExecutionData.executionData!.waitingExecution[nodeName][
								firstRunIndex
							].main.map((data) => {
								// For the inputs for which never any data got received set it to an empty array
								return data === null ? [] : data;
							});

							if (taskDataMain.filter((data) => data.length).length !== 0) {
								this.runExecutionData.executionData!.nodeExecutionStack.push({
									node: workflow.nodes[nodeName],
									data: {
										main: taskDataMain,
									},
									source:
										this.runExecutionData.executionData!.waitingExecutionSource![nodeName][
											firstRunIndex
										],
								});
							}

							// Remove the node from waiting
							delete this.runExecutionData.executionData!.waitingExecution[nodeName][firstRunIndex];
							delete this.runExecutionData.executionData!.waitingExecutionSource![nodeName][
								firstRunIndex
							];

							if (
								Object.keys(this.runExecutionData.executionData!.waitingExecution[nodeName])
									.length === 0
							) {
								// No more data left for the node so also delete that one
								delete this.runExecutionData.executionData!.waitingExecution[nodeName];
								delete this.runExecutionData.executionData!.waitingExecutionSource![nodeName];
							}

							if (taskDataMain.filter((data) => data.length).length !== 0) {
								// Node to execute got found and added to stop
								break;
							} else {
								// Node to add did not get found, rather an empty one removed so continue with search
								nodeNames = Object.keys(this.runExecutionData.executionData!.waitingExecution);
								// Set counter to start again from the beginning. Set it to -1 as it auto increments
								// after run. So only like that will we end up again ot 0.
								i = -1;
							}
						}
					}
				}

				return Promise.resolve();
			})()
				.then(async () => {
					if (gotCancel && executionError === undefined) {
						return this.processSuccessExecution(
							startedAt,
							workflow,
							new WorkflowOperationError('Workflow has been canceled or timed out!'),
							closeFunction,
						);
					}
					return this.processSuccessExecution(startedAt, workflow, executionError, closeFunction);
				})
				.catch(async (error) => {
					const fullRunData = this.getFullRunData(startedAt);

					fullRunData.data.resultData.error = {
						...error,
						message: error.message,
						stack: error.stack,
					};

					// Check if static data changed
					let newStaticData: IDataObject | undefined;
					// eslint-disable-next-line no-underscore-dangle
					if (workflow.staticData.__dataChanged === true) {
						// Static data of workflow changed
						newStaticData = workflow.staticData;
					}
					await this.executeHook('workflowExecuteAfter', [fullRunData, newStaticData]).catch(
						// eslint-disable-next-line @typescript-eslint/no-shadow
						(error) => {
							// eslint-disable-next-line no-console
							console.error('There was a problem running hook "workflowExecuteAfter"', error);
						},
					);

					if (closeFunction) {
						try {
							await closeFunction;
						} catch (errorClose) {
							Logger.error(
								// eslint-disable-next-line @typescript-eslint/no-unsafe-member-access, @typescript-eslint/restrict-template-expressions
								`There was a problem deactivating trigger of workflow "${workflow.id}": "${errorClose.message}"`,
								{
									workflowId: workflow.id,
								},
							);
						}
					}

					return fullRunData;
				});

			return returnPromise.then(resolve);
		});
	}

	async processSuccessExecution(
		startedAt: Date,
		workflow: Workflow,
		executionError?: ExecutionError,
		closeFunction?: Promise<void>,
	): Promise<IRun> {
		const fullRunData = this.getFullRunData(startedAt);

		if (executionError !== undefined) {
			Logger.verbose('Workflow execution finished with error', {
				error: executionError,
				workflowId: workflow.id,
			});
			fullRunData.data.resultData.error = {
				...executionError,
				message: executionError.message,
				stack: executionError.stack,
			} as ExecutionError;
		} else if (this.runExecutionData.waitTill!) {
			// eslint-disable-next-line @typescript-eslint/restrict-template-expressions
			Logger.verbose(`Workflow execution will wait until ${this.runExecutionData.waitTill}`, {
				workflowId: workflow.id,
			});
			fullRunData.waitTill = this.runExecutionData.waitTill;
		} else {
			Logger.verbose('Workflow execution finished successfully', { workflowId: workflow.id });
			fullRunData.finished = true;
		}

		// Check if static data changed
		let newStaticData: IDataObject | undefined;
		// eslint-disable-next-line no-underscore-dangle
		if (workflow.staticData.__dataChanged === true) {
			// Static data of workflow changed
			newStaticData = workflow.staticData;
		}

		await this.executeHook('workflowExecuteAfter', [fullRunData, newStaticData]);

		if (closeFunction) {
			try {
				await closeFunction;
			} catch (error) {
				Logger.error(
					// eslint-disable-next-line @typescript-eslint/restrict-template-expressions
					`There was a problem deactivating trigger of workflow "${workflow.id}": "${error.message}"`,
					{
						workflowId: workflow.id,
					},
				);
			}
		}

		return fullRunData;
	}

	getFullRunData(startedAt: Date): IRun {
		const fullRunData: IRun = {
			data: this.runExecutionData,
			mode: this.mode,
			startedAt,
			stoppedAt: new Date(),
		};

		return fullRunData;
	}
}<|MERGE_RESOLUTION|>--- conflicted
+++ resolved
@@ -879,14 +879,13 @@
 									continue executionLoop;
 								}
 
-<<<<<<< HEAD
 								if (workflow.version === 1) {
 									// Check if it has the data for all the inputs
 									// The most nodes just have one but merge node for example has two and data
 									// of both inputs has to be available to be able to process the node.
 									if (
-										executionData.data.main!.length < connectionIndex ||
-										executionData.data.main![connectionIndex] === null
+										executionData.data.main.length < connectionIndex ||
+										executionData.data.main[connectionIndex] === null
 									) {
 										// Does not have the data of the connections so add back to stack
 										this.runExecutionData.executionData!.nodeExecutionStack.push(executionData);
@@ -894,19 +893,6 @@
 
 										continue executionLoop;
 									}
-=======
-								// Check if it has the data for all the inputs
-								// The most nodes just have one but merge node for example has two and data
-								// of both inputs has to be available to be able to process the node.
-								if (
-									executionData.data.main.length < connectionIndex ||
-									executionData.data.main[connectionIndex] === null
-								) {
-									// Does not have the data of the connections so add back to stack
-									this.runExecutionData.executionData!.nodeExecutionStack.push(executionData);
-									lastExecutionTry = currentExecutionTry;
-									continue executionLoop;
->>>>>>> 54266907
 								}
 							}
 						}
